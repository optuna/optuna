[build-system]
requires = ["setuptools >= 61.1.0", "wheel"]
build-backend = "setuptools.build_meta"

[project]
name = "optuna"
description = "A hyperparameter optimization framework"
readme = "README.md"
license = {file = "LICENSE"}
authors = [
  {name = "Takuya Akiba"}
]
classifiers = [
    "Development Status :: 5 - Production/Stable",
    "Intended Audience :: Science/Research",
    "Intended Audience :: Developers",
    "License :: OSI Approved :: MIT License",
    "Programming Language :: Python :: 3",
    "Programming Language :: Python :: 3.7",
    "Programming Language :: Python :: 3.8",
    "Programming Language :: Python :: 3.9",
    "Programming Language :: Python :: 3.10",
    "Programming Language :: Python :: 3.11",
    "Programming Language :: Python :: 3.12",
    "Programming Language :: Python :: 3 :: Only",
    "Topic :: Scientific/Engineering",
    "Topic :: Scientific/Engineering :: Mathematics",
    "Topic :: Scientific/Engineering :: Artificial Intelligence",
    "Topic :: Software Development",
    "Topic :: Software Development :: Libraries",
    "Topic :: Software Development :: Libraries :: Python Modules",
]
requires-python = ">=3.7"
dependencies = [
  "alembic>=1.5.0",
  "colorlog",
  "numpy",
  "packaging>=20.0",
  "sqlalchemy>=1.3.0",
  "tqdm",
  "PyYAML",  # Only used in `optuna/cli.py`.
]
dynamic = ["version"]

[project.optional-dependencies]
benchmark = [
  "asv>=0.5.0",
  "botorch",
  "cma",
  "virtualenv"
]
checking = [
    "black<24.0.0",
    "blackdoc",
    "flake8",
    "isort",
    "mypy",
    "mypy_boto3_s3",
    "types-PyYAML",
    "types-redis",
    "types-setuptools",
    "types-tqdm",
    "typing_extensions>=3.10.0.0",
]
document = [
    "ase",
    "cmaes>=0.10.0",  # optuna/samplers/_cmaes.py.
    "fvcore",
    "lightgbm",
    "matplotlib!=3.6.0",
    "pandas",
    "pillow",
    "plotly>=4.9.0",  # optuna/visualization.
    "scikit-learn",
    "sphinx",
    "sphinx-copybutton",
    "sphinx-gallery",
    "sphinx-plotly-directive",
    "sphinx_rtd_theme>=1.2.0",
    "torch",
    "torchvision",
]
integration = [
    "lightgbm",
<<<<<<< HEAD
    "lightning",
    "pytorch-ignite",
=======
    "mlflow",
>>>>>>> 5cc6b551
    "scikit-learn>=0.24.2",
    "shap",
    "tensorflow",
]
optional = [
    "boto3",  # optuna/artifacts/_boto3.py.
    "cmaes>=0.10.0",  # optuna/samplers/_cmaes.py.
    "google-cloud-storage",  # optuna/artifacts/_gcs.py.
    "matplotlib!=3.6.0",  # optuna/visualization/matplotlib.
    "pandas",  # optuna/study.py.
    "plotly>=4.9.0",  # optuna/visualization.
    "redis",  # optuna/storages/redis.py.
    "scikit-learn>=0.24.2",
    # optuna/visualization/param_importances.py.
    "scipy",  # optuna/samplers/_gp
    # TODO(contramundum53): Remove the constraint after torch supports python 3.12.
    "torch; python_version<='3.11'",  # optuna/samplers/_gp
]
test = [
    "coverage",
    "fakeredis[lua]",
    "kaleido",
    "moto",
    "pytest",
    "scipy>=1.9.2; python_version>='3.8'",
    # TODO(contramundum53): Remove the constraint after torch supports python 3.12.
    "torch; python_version<='3.11'",
]

[project.urls]
homepage = "https://optuna.org/"
repository = "https://github.com/optuna/optuna"
documentation = "https://optuna.readthedocs.io"
bugtracker = "https://github.com/optuna/optuna/issues"

[project.scripts]
optuna = "optuna.cli:main"

[tool.setuptools.packages.find]
include = ["optuna*"]

[tool.setuptools.dynamic]
version = {attr = "optuna.version.__version__"}

[tool.setuptools.package-data]
"optuna" = [
    "storages/_rdb/alembic.ini",
    "storages/_rdb/alembic/*.*",
    "storages/_rdb/alembic/versions/*.*",
    "py.typed",
]

[tool.black]
line-length = 99
target-version = ['py38']
exclude = '''
/(
    \.eggs
  | \.git
  | \.hg
  | \.mypy_cache
  | \.venv
  | venv
  | _build
  | buck-out
  | build
  | dist
  | docs
)/
'''

[tool.isort]
profile = 'black'
src_paths = ['optuna', 'tests', 'docs', 'benchmarks']
skip_glob = ['docs/source/conf.py', '**/alembic/versions/*.py', 'tutorial/**/*.py']
line_length = 99
lines_after_imports = 2
force_single_line = 'True'
force_sort_within_sections = 'True'
order_by_type = 'False'

[tool.pytest.ini_options]
addopts = "--color=yes"
filterwarnings = 'ignore::optuna.exceptions.ExperimentalWarning'
markers = [
  "skip_coverage: marks tests are skipped when calculating the coverage",
  "slow: marks tests as slow (deselect with '-m \"not slow\"')",
  "integration: marks tests are related to integration",
]<|MERGE_RESOLUTION|>--- conflicted
+++ resolved
@@ -82,12 +82,6 @@
 ]
 integration = [
     "lightgbm",
-<<<<<<< HEAD
-    "lightning",
-    "pytorch-ignite",
-=======
-    "mlflow",
->>>>>>> 5cc6b551
     "scikit-learn>=0.24.2",
     "shap",
     "tensorflow",
