[build-system]
requires = ["setuptools >= 61.1.0", "wheel"]
build-backend = "setuptools.build_meta"

[project]
name = "optuna"
description = "A hyperparameter optimization framework"
readme = "README.md"
license = {file = "LICENSE"}
authors = [
  {name = "Takuya Akiba"}
]
classifiers = [
    "Development Status :: 5 - Production/Stable",
    "Intended Audience :: Science/Research",
    "Intended Audience :: Developers",
    "License :: OSI Approved :: MIT License",
    "Programming Language :: Python :: 3",
    "Programming Language :: Python :: 3.7",
    "Programming Language :: Python :: 3.8",
    "Programming Language :: Python :: 3.9",
    "Programming Language :: Python :: 3.10",
    "Programming Language :: Python :: 3.11",
    "Programming Language :: Python :: 3.12",
    "Programming Language :: Python :: 3 :: Only",
    "Topic :: Scientific/Engineering",
    "Topic :: Scientific/Engineering :: Mathematics",
    "Topic :: Scientific/Engineering :: Artificial Intelligence",
    "Topic :: Software Development",
    "Topic :: Software Development :: Libraries",
    "Topic :: Software Development :: Libraries :: Python Modules",
]
requires-python = ">=3.7"
dependencies = [
  "alembic>=1.5.0",
  "colorlog",
  "numpy",
  "packaging>=20.0",
  "sqlalchemy>=1.3.0",
  "tqdm",
  "PyYAML",  # Only used in `optuna/cli.py`.
]
dynamic = ["version"]

[project.optional-dependencies]
benchmark = [
  "asv>=0.5.0",
  "botorch",
  "cma",
  "scikit-optimize",
  "virtualenv"
]
checking = [
    "black<24.0.0",
    "blackdoc",
    "flake8",
    "isort",
    "mypy",
    "mypy_boto3_s3",
    "types-PyYAML",
    "types-redis",
    "types-setuptools",
    "types-tqdm",
    "typing_extensions>=3.10.0.0",
]
document = [
    "ase",
    "cma",
    "cmaes>=0.10.0",  # optuna/samplers/_cmaes.py.
    "botorch",
    "fvcore",
    "lightgbm",
    "matplotlib!=3.6.0",
    "mlflow",
    "pandas",
    "pillow",
    "plotly>=4.9.0",  # optuna/visualization.
    "scikit-learn",
    "scikit-optimize",
    "sphinx",
    "sphinx-copybutton",
    "sphinx-gallery",
    "sphinx-plotly-directive",
    "sphinx_rtd_theme>=1.2.0",
    "torch",
    "torchvision",
]
integration = [
    "botorch>=0.4.0",
    "cma",
    "lightgbm",
    "mlflow",
<<<<<<< HEAD
    "pandas",
=======
    "pytorch-ignite",
>>>>>>> d588eca7
    "scikit-learn>=0.24.2",
    "scikit-optimize",
    "shap",
    "tensorflow",
    "wandb",
    "xgboost",
]
optional = [
    "boto3",  # optuna/artifacts/_boto3.py.
    "botorch; python_version<='3.11'",  # optuna/terminator/gp/botorch.
    "cmaes>=0.10.0",  # optuna/samplers/_cmaes.py.
    "google-cloud-storage",  # optuna/artifacts/_gcs.py.
    "matplotlib!=3.6.0",  # optuna/visualization/matplotlib.
    "pandas",  # optuna/study.py.
    "plotly>=4.9.0",  # optuna/visualization.
    "redis",  # optuna/storages/redis.py.
    "scikit-learn>=0.24.2",
    # optuna/visualization/param_importances.py.
    "scipy",  # optuna/samplers/_gp
    # TODO(contramundum53): Remove the constraint after torch supports python 3.12.
    "torch; python_version<='3.11'",  # optuna/samplers/_gp
]
test = [
    "coverage",
    "fakeredis[lua]",
    "kaleido",
    "moto",
    "pytest",
    "scipy>=1.9.2; python_version>='3.8'",
    # TODO(contramundum53): Remove the constraint after torch supports python 3.12.
    "torch; python_version<='3.11'",
]

[project.urls]
homepage = "https://optuna.org/"
repository = "https://github.com/optuna/optuna"
documentation = "https://optuna.readthedocs.io"
bugtracker = "https://github.com/optuna/optuna/issues"

[project.scripts]
optuna = "optuna.cli:main"

[tool.setuptools.packages.find]
include = ["optuna*"]

[tool.setuptools.dynamic]
version = {attr = "optuna.version.__version__"}

[tool.setuptools.package-data]
"optuna" = [
    "storages/_rdb/alembic.ini",
    "storages/_rdb/alembic/*.*",
    "storages/_rdb/alembic/versions/*.*",
    "py.typed",
]

[tool.black]
line-length = 99
target-version = ['py38']
exclude = '''
/(
    \.eggs
  | \.git
  | \.hg
  | \.mypy_cache
  | \.venv
  | venv
  | _build
  | buck-out
  | build
  | dist
  | docs
)/
'''

[tool.isort]
profile = 'black'
src_paths = ['optuna', 'tests', 'docs', 'benchmarks']
skip_glob = ['docs/source/conf.py', '**/alembic/versions/*.py', 'tutorial/**/*.py']
line_length = 99
lines_after_imports = 2
force_single_line = 'True'
force_sort_within_sections = 'True'
order_by_type = 'False'

[tool.pytest.ini_options]
addopts = "--color=yes"
filterwarnings = 'ignore::optuna.exceptions.ExperimentalWarning'
markers = [
  "skip_coverage: marks tests are skipped when calculating the coverage",
  "slow: marks tests as slow (deselect with '-m \"not slow\"')",
  "integration: marks tests are related to integration",
]<|MERGE_RESOLUTION|>--- conflicted
+++ resolved
@@ -90,11 +90,6 @@
     "cma",
     "lightgbm",
     "mlflow",
-<<<<<<< HEAD
-    "pandas",
-=======
-    "pytorch-ignite",
->>>>>>> d588eca7
     "scikit-learn>=0.24.2",
     "scikit-optimize",
     "shap",
