--- conflicted
+++ resolved
@@ -88,14 +88,6 @@
     "scikit-learn>=0.24.2",
     "shap",
     "tensorflow",
-<<<<<<< HEAD
-    "wandb",
-    "xgboost",
-=======
-    "torch",
-    "torchaudio",
-    "torchvision",
->>>>>>> 7f70eb2a
 ]
 optional = [
     "boto3",  # optuna/artifacts/_boto3.py.
