name: examples

on:
  schedule:
    - cron: '0 15 * * *'

jobs:
  examples:

    # TODO (crcrpar): Run on 3.9.
    # ref: https://github.com/optuna/optuna/issues/2034
    runs-on: ubuntu-latest
    strategy:
      matrix:
        python-version: [3.6, 3.7, 3.8]

    if: github.repository == 'optuna/optuna'
    steps:
    - uses: actions/checkout@v2
    - name: setup-python${{ matrix.python-version }}
      uses: actions/setup-python@v2
      with:
        python-version: ${{ matrix.python-version }}
    - name: Setup cache
      uses: actions/cache@v2
      env:
        cache-name: daily-example
      with:
        path: ~/.cache/pip
        key: ${{ runner.os }}-${{ matrix.python-version }}-${{ env.cache-name }}-${{ hashFiles('**/setup.py') }}-v1
        restore-keys: |
          ${{ runner.os }}-${{ matrix.python-version }}-${{ env.cache-name }}-${{ hashFiles('**/setup.py') }}
    - name: Install (apt)
      run: |
        sudo apt-get update
        sudo apt-get -y install openmpi-bin libopenmpi-dev
    - name: Install (Python)
      run: |
        python -m pip install --upgrade pip
        pip install --progress-bar off -U setuptools
        python setup.py sdist

        # Install minimal dependencies and confirm that `import optuna` is successful.
        pip install --progress-bar off $(ls dist/*.tar.gz)
        python -c 'import optuna'

        # Install all dependencies needed for examples.
        pip install --progress-bar off $(ls dist/*.tar.gz)[example] -f https://download.pytorch.org/whl/torch_stable.html

        # TODO (crcrpar): Allow fastaiv2 example once https://forums.fast.ai/t/ganlearner-error-no-implementation-found-on-types-that-implement-invisibletensor/83451/7 gets resolved.
    - name: Run examples
      run: |
<<<<<<< HEAD
        if [ ${{ matrix.python-version }} = 3.6 ]; then
          IGNORES='botorch_.*'
        elif [ ${{ matrix.python-version }} = 3.8 ]; then
          IGNORES='chainermn_.*|dask_ml_.*|keras_.*|tensorboard_.*|tensorflow_.*|tfkeras_.*|fastaiv1_.*|allennlp|rapids_.*'
=======
        if [ ${{ matrix.python-version }} = 3.8 ]; then
          IGNORES='chainermn_.*|dask_ml_.*|keras_.*|tensorboard_.*|tensorflow_.*|tfkeras_.*|fastai*|allennlp|rapids_.*'
>>>>>>> 36855152
        else
          IGNORES='chainermn_.*|fastai*|rapids_.*'
        fi

        for file in `find examples -name '*.py' -not -name '*_distributed.py' | grep -vE "$IGNORES"`
        do
          echo $file
          python $file > /dev/null
          if grep -e '\-\-pruning' $file > /dev/null; then
            echo $file --pruning
            python $file --pruning > /dev/null
          fi
        done
      env:
        OMP_NUM_THREADS: 1
    - name: Run Jupyter notebook examples
      run: |
        for file in `find examples -name '*.ipynb'`
        do
          echo $file
          pytest --nbval-lax $file > /dev/null
        done
      env:
        OMP_NUM_THREADS: 1
    - name: Run multi-node examples
      run: |
        STORAGE_URL=sqlite:///example.db
        for file in `find examples -name 'chainermn_*.py'`
        do
          echo $file
          STUDY_NAME=`optuna create-study --storage $STORAGE_URL`
          mpirun -n 2 -- python $file $STUDY_NAME $STORAGE_URL > /dev/null
        done
      env:
        OMP_NUM_THREADS: 1<|MERGE_RESOLUTION|>--- conflicted
+++ resolved
@@ -50,15 +50,10 @@
         # TODO (crcrpar): Allow fastaiv2 example once https://forums.fast.ai/t/ganlearner-error-no-implementation-found-on-types-that-implement-invisibletensor/83451/7 gets resolved.
     - name: Run examples
       run: |
-<<<<<<< HEAD
         if [ ${{ matrix.python-version }} = 3.6 ]; then
           IGNORES='botorch_.*'
         elif [ ${{ matrix.python-version }} = 3.8 ]; then
-          IGNORES='chainermn_.*|dask_ml_.*|keras_.*|tensorboard_.*|tensorflow_.*|tfkeras_.*|fastaiv1_.*|allennlp|rapids_.*'
-=======
-        if [ ${{ matrix.python-version }} = 3.8 ]; then
           IGNORES='chainermn_.*|dask_ml_.*|keras_.*|tensorboard_.*|tensorflow_.*|tfkeras_.*|fastai*|allennlp|rapids_.*'
->>>>>>> 36855152
         else
           IGNORES='chainermn_.*|fastai*|rapids_.*'
         fi
