--- conflicted
+++ resolved
@@ -102,14 +102,8 @@
             "mpi4py",
             "mxnet",
             "pandas",
-<<<<<<< HEAD
-            "plotly>=4.0.0",
-            "kaleido",
-            "pytest",
-=======
             "pytorch-ignite ; python_version>'3.6'",
             "pytorch-lightning>=1.5.0 ; python_version>'3.6'",
->>>>>>> 96b7fe7b
             "scikit-learn>=0.24.2",
             "scikit-optimize",
             "shap",
@@ -136,6 +130,7 @@
             "fakeredis ; python_version>='3.8'",
             "pytest",
             "pytest-cov",
+            "kaleido",
         ],
     }
 
