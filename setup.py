import os
from typing import Dict
from typing import List

from setuptools import find_packages
from setuptools import setup


def get_version() -> str:

    version_filepath = os.path.join(os.path.dirname(__file__), "optuna", "version.py")
    with open(version_filepath) as f:
        for line in f:
            if line.startswith("__version__"):
                return line.strip().split()[-1][1:-1]
    assert False


def get_long_description() -> str:

    readme_filepath = os.path.join(os.path.dirname(__file__), "README.md")
    with open(readme_filepath) as f:
        return f.read()


def get_install_requires() -> List[str]:

    requirements = [
        "alembic>=1.5.0",
        "cmaes>=0.9.0",
        "colorlog",
        "numpy",
        "packaging>=20.0",
        "scipy>=1.7.0",
        "sqlalchemy>=1.3.0",
        "tqdm",
        "PyYAML",  # Only used in `optuna/cli.py`.
    ]
    return requirements


def get_extras_require() -> Dict[str, List[str]]:

    requirements = {
        "benchmark": [
            "asv>=0.5.0",
            "botorch",
            "cma",
            "scikit-optimize",
            "virtualenv",
        ],
        "checking": [
            "black",
            "blackdoc",
            "hacking",
            "isort",
            "mypy",
            "types-PyYAML",
            "types-redis",
            "types-setuptools",
            "typing_extensions>=3.10.0.0",
        ],
        "document": [
            "cma",
            "distributed",
            "fvcore",
            "lightgbm",
            "matplotlib!=3.6.0",
            # TODO(c-bata): Remove the version constraint of mlflow.
            "mlflow<2.0.1",
            "pandas",
            "pillow",
            "plotly>=4.0.0",  # optuna/visualization.
            "scikit-learn",
            "scikit-optimize",
            "sphinx",
            "sphinx-copybutton",
            "sphinx-gallery",
            "sphinx-plotly-directive",
            "sphinx_rtd_theme",
            "torch==1.11.0",
            "torchaudio==0.11.0",
            "torchvision==0.12.0",
        ],
        "integration": [
            "allennlp>=2.2.0",
            # TODO(c-bata): Remove cached-path after allennllp supports v1.1.3
            "cached-path<=1.1.2",
            "botorch>=0.4.0",
            "catalyst>=21.3",
            "catboost>=0.26",
            "chainer>=5.0.0",
            "cma",
            "distributed",
            "fastai",
            "lightgbm",
            "mlflow<2.0.1",
            "mpi4py",
            "mxnet",
            "pandas",
<<<<<<< HEAD
            "pytorch-ignite ; python_version>'3.6'",
            "pytorch-lightning>=1.6.0 ; python_version>'3.6'",
=======
            "pytorch-ignite",
            "pytorch-lightning>=1.5.0",
>>>>>>> c6d6f42e
            "scikit-learn>=0.24.2",
            "scikit-optimize",
            "shap",
            "skorch",
            "tensorflow",
            "tensorflow-datasets",
            "torch==1.11.0",
            "torchaudio==0.11.0",
            "torchvision==0.12.0",
            "wandb",
            "xgboost",
        ],
        "optional": [
            "matplotlib!=3.6.0",  # optuna/visualization/matplotlib
            "pandas",  # optuna/study.py
            "plotly>=4.0.0",  # optuna/visualization.
            "redis",  # optuna/storages/redis.py.
            "scikit-learn>=0.24.2",
            # optuna/visualization/param_importances.py.
        ],
        "test": [
            "codecov",
            "fakeredis[lua]",
            "kaleido",
            "pytest",
        ],
    }

    return requirements


setup(
    name="optuna",
    version=get_version(),
    description="A hyperparameter optimization framework",
    long_description=get_long_description(),
    long_description_content_type="text/markdown",
    author="Takuya Akiba",
    author_email="akiba@preferred.jp",
    url="https://optuna.org/",
    project_urls={
        "Source": "https://github.com/optuna/optuna",
        "Documentation": "https://optuna.readthedocs.io",
        "Bug Tracker": "https://github.com/optuna/optuna/issues",
    },
    packages=find_packages(exclude=("tests", "tests.*", "benchmarks")),
    package_data={
        "optuna": [
            "storages/_rdb/alembic.ini",
            "storages/_rdb/alembic/*.*",
            "storages/_rdb/alembic/versions/*.*",
            "py.typed",
        ]
    },
    python_requires=">=3.7",
    install_requires=get_install_requires(),
    extras_require=get_extras_require(),
    entry_points={
        "console_scripts": ["optuna = optuna.cli:main"],
    },
    classifiers=[
        "Development Status :: 5 - Production/Stable",
        "Intended Audience :: Science/Research",
        "Intended Audience :: Developers",
        "License :: OSI Approved :: MIT License",
        "Programming Language :: Python :: 3",
        "Programming Language :: Python :: 3.7",
        "Programming Language :: Python :: 3.8",
        "Programming Language :: Python :: 3.9",
        "Programming Language :: Python :: 3.10",
        "Programming Language :: Python :: 3.11",
        "Programming Language :: Python :: 3 :: Only",
        "Topic :: Scientific/Engineering",
        "Topic :: Scientific/Engineering :: Mathematics",
        "Topic :: Scientific/Engineering :: Artificial Intelligence",
        "Topic :: Software Development",
        "Topic :: Software Development :: Libraries",
        "Topic :: Software Development :: Libraries :: Python Modules",
    ],
)<|MERGE_RESOLUTION|>--- conflicted
+++ resolved
@@ -98,13 +98,8 @@
             "mpi4py",
             "mxnet",
             "pandas",
-<<<<<<< HEAD
-            "pytorch-ignite ; python_version>'3.6'",
-            "pytorch-lightning>=1.6.0 ; python_version>'3.6'",
-=======
             "pytorch-ignite",
-            "pytorch-lightning>=1.5.0",
->>>>>>> c6d6f42e
+            "pytorch-lightning>=1.6.0",
             "scikit-learn>=0.24.2",
             "scikit-optimize",
             "shap",
