import os
import sys

import pkg_resources
from setuptools import find_packages
from setuptools import setup

from typing import Dict
from typing import List
from typing import Optional


def get_version() -> str:

    version_filepath = os.path.join(os.path.dirname(__file__), "optuna", "version.py")
    with open(version_filepath) as f:
        for line in f:
            if line.startswith("__version__"):
                return line.strip().split()[-1][1:-1]
    assert False


def get_long_description() -> str:

    readme_filepath = os.path.join(os.path.dirname(__file__), "README.md")
    with open(readme_filepath) as f:
        return f.read()


def get_install_requires() -> List[str]:

    return [
        "alembic",
        "cliff",
        "cmaes>=0.5.1",
        "colorlog",
        "joblib",
        "numpy",
        "scipy!=1.4.0",
        "sqlalchemy>=1.1.0",
        "tqdm",
    ]


def get_tests_require() -> List[str]:

    return get_extras_require()["testing"]


def get_extras_require() -> Dict[str, List[str]]:

    requirements = {
        "checking": ["black", "hacking", "mypy"],
        "codecov": ["codecov", "pytest-cov"],
        "doctest": [
            "cma",
            "pandas",
            "plotly>=4.0.0",
            "scikit-learn>=0.19.0,<0.23.0",
            "scikit-optimize",
            "mlflow",
        ],
        "document": [
            # TODO(hvy): Unpin `sphinx` version after:
            # https://github.com/sphinx-doc/sphinx/issues/7807.
            "sphinx>=3.0.0,!=3.1.0,!=3.1.1,!=3.1.2",
            # As reported in: https://github.com/readthedocs/sphinx_rtd_theme/issues/949,
            # `sphinx_rtd_theme` 0.5.0 is still not compatible with `sphinx` >= 3.0.
            "sphinx_rtd_theme<0.5.0",
        ],
        "example": [
            "catboost",
            "chainer",
            "lightgbm>=2.2.2",
            "mlflow",
            "mpi4py",
            "mxnet",
            "nbval",
            "pytorch-ignite",
            "scikit-image",
            "scikit-learn",
            "thop",
            "torch==1.5.1" if sys.platform == "darwin" else "torch==1.5.1+cpu",
            "torchvision==0.6.1" if sys.platform == "darwin" else "torchvision==0.6.1+cpu",
            "xgboost",
        ]
        + (["stable-baselines3>=0.7.0"] if (3, 5) < sys.version_info[:2] else [])
        + (
            ["allennlp==1.0.0", "fastai<2", "pytorch_lightning>=0.7.1"]
            if (3, 5) < sys.version_info[:2] < (3, 8)
            else []
        )
        + (["pytorch-lightning>=0.7.2"] if (3, 8) == sys.version_info[:2] else [])
        + (
            ["llvmlite<=0.31.0"] if (3, 5) == sys.version_info[:2] else []
        )  # Newer `llvmlite` is not distributed with wheels for Python 3.5.
        + (
            [
                "dask[dataframe]",
                "dask-ml",
                "keras<2.4.0",
                "tensorflow>=2.0.0",
                "tensorflow-datasets",
            ]
            if sys.version_info[:2] < (3, 8)
            else []
        )
        + (["catalyst"] if (3, 5) < sys.version_info[:2] else []),
        "experimental": ["redis"],
        "testing": [
            # TODO(toshihikoyanase): Remove the version constraint after resolving the issue
            # https://github.com/optuna/optuna/issues/1000.
            "bokeh<2.0.0",
            "chainer>=5.0.0",
            "cma",
            "fakeredis",
<<<<<<< HEAD
            "fanova",
            "lightgbm>=2.2.2",
            "matplotlib",
=======
            "lightgbm",
>>>>>>> 278034a9
            "mlflow",
            "mpi4py",
            "mxnet",
            "pandas",
            "plotly>=4.0.0",
            "pytest",
            "pytorch-ignite",
            "scikit-learn>=0.19.0,<0.23.0",
            "scikit-optimize",
            "torch==1.5.1" if sys.platform == "darwin" else "torch==1.5.1+cpu",
            "torchvision==0.6.1" if sys.platform == "darwin" else "torchvision==0.6.1+cpu",
            "xgboost",
        ]
        + (
            ["allennlp==1.0.0", "fastai<2", "pytorch_lightning>=0.7.1"]
            if (3, 5) < sys.version_info[:2] < (3, 8)
            else []
        )
        + (["catalyst"] if (3, 5) < sys.version_info[:2] else [])
        + (["pytorch-lightning>=0.7.2"] if (3, 8) == sys.version_info[:2] else [])
        + (
            ["keras<2.4.0", "tensorflow", "tensorflow-datasets"]
            if sys.version_info[:2] < (3, 8)
            else []
        ),
        "tests": ["fakeredis", "pytest"],
        "optional": [
            "bokeh<2.0.0",  # optuna/cli.py, optuna/dashboard.py.
            "pandas",  # optuna/study.py
            "plotly>=4.0.0",  # optuna/visualization.
            "redis",  # optuna/storages/redis.py.
            "scikit-learn>=0.19.0,<0.23.0",  # optuna/visualization/param_importances.py.
        ],
        "integration": [
            # TODO(toshihikoyanase): Remove the version constraint after resolving the issue
            # https://github.com/optuna/optuna/issues/1000.
            "chainer>=5.0.0",
            "cma",
            "lightgbm",
            "mlflow",
            "mpi4py",
            "mxnet",
            "pandas",
            "pytorch-ignite",
            "scikit-learn>=0.19.0,<0.23.0",
            "scikit-optimize",
            "torch==1.5.1" if sys.platform == "darwin" else "torch==1.5.1+cpu",
            "torchvision==0.6.1" if sys.platform == "darwin" else "torchvision==0.6.1+cpu",
            "xgboost",
        ]
        + (
            ["allennlp==1.0.0", "fastai<2", "pytorch-lightning>=0.7.1"]
            if (3, 5) < sys.version_info[:2] < (3, 8)
            else []
        )
        + (["catalyst"] if (3, 5) < sys.version_info[:2] else [])
        + (["pytorch-lightning>=0.7.2"] if (3, 8) == sys.version_info[:2] else [])
        + (
            ["keras<2.4.0", "tensorflow", "tensorflow-datasets"]
            if sys.version_info[:2] < (3, 8)
            else []
        ),
    }

    return requirements


def find_any_distribution(pkgs: List[str]) -> Optional[pkg_resources.Distribution]:

    for pkg in pkgs:
        try:
            return pkg_resources.get_distribution(pkg)
        except pkg_resources.DistributionNotFound:
            pass
    return None


setup(
    name="optuna",
    version=get_version(),
    description="A hyperparameter optimization framework",
    long_description=get_long_description(),
    long_description_content_type="text/markdown",
    author="Takuya Akiba",
    author_email="akiba@preferred.jp",
    url="https://optuna.org/",
    packages=find_packages(),
    package_data={
        "optuna": [
            "storages/_rdb/alembic.ini",
            "storages/_rdb/alembic/*.*",
            "storages/_rdb/alembic/versions/*.*",
        ]
    },
    python_requires=">=3.5",
    install_requires=get_install_requires(),
    tests_require=get_tests_require(),
    extras_require=get_extras_require(),
    entry_points={
        "console_scripts": ["optuna = optuna.cli:main"],
        "optuna.command": [
            "create-study = optuna.cli:_CreateStudy",
            "delete-study = optuna.cli:_DeleteStudy",
            "study set-user-attr = optuna.cli:_StudySetUserAttribute",
            "studies = optuna.cli:_Studies",
            "dashboard = optuna.cli:_Dashboard",
            "study optimize = optuna.cli:_StudyOptimize",
            "storage upgrade = optuna.cli:_StorageUpgrade",
        ],
    },
    classifiers=[
        "Development Status :: 5 - Production/Stable",
        "Intended Audience :: Science/Research",
        "Intended Audience :: Developers",
        "License :: OSI Approved :: MIT License",
        "Programming Language :: Python :: 3",
        "Programming Language :: Python :: 3.5",
        "Programming Language :: Python :: 3.6",
        "Programming Language :: Python :: 3.7",
        "Programming Language :: Python :: 3.8",
        "Programming Language :: Python :: 3 :: Only",
        "Topic :: Scientific/Engineering",
        "Topic :: Scientific/Engineering :: Mathematics",
        "Topic :: Scientific/Engineering :: Artificial Intelligence",
        "Topic :: Software Development",
        "Topic :: Software Development :: Libraries",
        "Topic :: Software Development :: Libraries :: Python Modules",
    ],
)<|MERGE_RESOLUTION|>--- conflicted
+++ resolved
@@ -114,13 +114,8 @@
             "chainer>=5.0.0",
             "cma",
             "fakeredis",
-<<<<<<< HEAD
-            "fanova",
             "lightgbm>=2.2.2",
             "matplotlib",
-=======
-            "lightgbm",
->>>>>>> 278034a9
             "mlflow",
             "mpi4py",
             "mxnet",
