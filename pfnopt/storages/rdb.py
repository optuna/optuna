--- conflicted
+++ resolved
@@ -144,17 +144,7 @@
         param_distribution.distribution_json = distributions.distribution_to_json(distribution)
         self.session.add(param_distribution)
 
-<<<<<<< HEAD
-        self.session.commit()
-=======
-        try:
-            self.session.commit()
-        except IntegrityError as e:
-            self.logger.debug(
-                'Caught {}. This happens due to a known race condition. Another process/thread '
-                'might have committed a record with the same unique key.'.format(repr(e)))
-            self.session.rollback()
->>>>>>> 3c4b9ecd
+        self.session.commit()
 
     def create_new_trial_id(self, study_id):
         # type: (int) -> int
