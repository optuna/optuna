from __future__ import annotations

import json
import pathlib

import pytest

import optuna
from optuna.artifacts import FileSystemArtifactStore
from optuna.artifacts import upload_artifact
from optuna.artifacts._protocol import ArtifactStore
from optuna.artifacts._upload import ArtifactMeta


@pytest.fixture(params=["FileSystem"])
def artifact_store(tmp_path: pathlib.PurePath, request: pytest.FixtureRequest) -> ArtifactStore:
    if request.param == "FileSystem":
        return FileSystemArtifactStore(str(tmp_path))
    assert False, f"Unknown artifact store: {request.param}"


def test_upload_trial_artifact(tmp_path: pathlib.PurePath, artifact_store: ArtifactStore) -> None:
    file_path = str(tmp_path / "dummy.txt")

    with open(file_path, "w") as f:
        f.write("foo")

    storage = optuna.storages.InMemoryStorage()
    study = optuna.create_study(storage=storage)

    trial = study.ask()

    upload_artifact(trial, file_path, artifact_store)

    frozen_trial = study._storage.get_trial(trial._trial_id)

    with pytest.raises(ValueError):
        upload_artifact(frozen_trial, file_path, artifact_store)

    upload_artifact(frozen_trial, file_path, artifact_store, storage=trial.study._storage)

    system_attrs = storage.get_trial_system_attrs(frozen_trial._trial_id)
    artifact_items = [
        ArtifactMeta(**json.loads(val))
        for key, val in system_attrs.items()
        if key.startswith("artifacts:")
    ]

    assert len(artifact_items) == 2
    assert artifact_items[0].artifact_id != artifact_items[1].artifact_id
    assert artifact_items[0].filename == "dummy.txt"
    assert artifact_items[0].mimetype == "text/plain"
    assert artifact_items[0].encoding is None


<<<<<<< HEAD
def test_upload_artifact_with_mimetype(
    tmp_path: pathlib.PurePath, artifact_store: ArtifactStore
) -> None:
    file_path = str(tmp_path / "dummy.obj")
=======
def test_upload_study_artifact(tmp_path: pathlib.PurePath, artifact_store: ArtifactStore) -> None:
    file_path = str(tmp_path / "dummy.txt")
>>>>>>> 5384448b

    with open(file_path, "w") as f:
        f.write("foo")

<<<<<<< HEAD
    study = optuna.create_study()

    trial = study.ask()

    upload_artifact(trial, file_path, artifact_store, mimetype="model/obj", encoding="utf-8")

    frozen_trial = study._storage.get_trial(trial._trial_id)

    with pytest.raises(ValueError):
        upload_artifact(frozen_trial, file_path, artifact_store)

    upload_artifact(frozen_trial, file_path, artifact_store, storage=trial.study._storage)

    system_attrs = trial.study._storage.get_trial(frozen_trial._trial_id).system_attrs
=======
    storage = optuna.storages.InMemoryStorage()
    study = optuna.create_study(storage=storage)
    artifact_id = upload_artifact(study, file_path, artifact_store)

    system_attrs = storage.get_study_system_attrs(study._study_id)
>>>>>>> 5384448b
    artifact_items = [
        ArtifactMeta(**json.loads(val))
        for key, val in system_attrs.items()
        if key.startswith("artifacts:")
    ]

<<<<<<< HEAD
    assert len(artifact_items) == 2
    assert artifact_items[0].artifact_id != artifact_items[1].artifact_id
    assert artifact_items[0].filename == "dummy.obj"
    assert artifact_items[0].mimetype == "model/obj"
    assert artifact_items[0].encoding == "utf-8"
=======
    assert len(artifact_items) == 1
    assert artifact_items[0].artifact_id == artifact_id
    assert artifact_items[0].filename == "dummy.txt"
    assert artifact_items[0].mimetype == "text/plain"
    assert artifact_items[0].encoding is None
>>>>>>> 5384448b
<|MERGE_RESOLUTION|>--- conflicted
+++ resolved
@@ -53,20 +53,38 @@
     assert artifact_items[0].encoding is None
 
 
-<<<<<<< HEAD
+def test_upload_study_artifact(tmp_path: pathlib.PurePath, artifact_store: ArtifactStore) -> None:
+    file_path = str(tmp_path / "dummy.txt")
+
+    with open(file_path, "w") as f:
+        f.write("foo")
+
+    storage = optuna.storages.InMemoryStorage()
+    study = optuna.create_study(storage=storage)
+    artifact_id = upload_artifact(study, file_path, artifact_store)
+
+    system_attrs = storage.get_study_system_attrs(study._study_id)
+    artifact_items = [
+        ArtifactMeta(**json.loads(val))
+        for key, val in system_attrs.items()
+        if key.startswith("artifacts:")
+    ]
+
+    assert len(artifact_items) == 1
+    assert artifact_items[0].artifact_id == artifact_id
+    assert artifact_items[0].filename == "dummy.txt"
+    assert artifact_items[0].mimetype == "text/plain"
+    assert artifact_items[0].encoding is None
+
+
 def test_upload_artifact_with_mimetype(
     tmp_path: pathlib.PurePath, artifact_store: ArtifactStore
 ) -> None:
     file_path = str(tmp_path / "dummy.obj")
-=======
-def test_upload_study_artifact(tmp_path: pathlib.PurePath, artifact_store: ArtifactStore) -> None:
-    file_path = str(tmp_path / "dummy.txt")
->>>>>>> 5384448b
 
     with open(file_path, "w") as f:
         f.write("foo")
 
-<<<<<<< HEAD
     study = optuna.create_study()
 
     trial = study.ask()
@@ -81,29 +99,14 @@
     upload_artifact(frozen_trial, file_path, artifact_store, storage=trial.study._storage)
 
     system_attrs = trial.study._storage.get_trial(frozen_trial._trial_id).system_attrs
-=======
-    storage = optuna.storages.InMemoryStorage()
-    study = optuna.create_study(storage=storage)
-    artifact_id = upload_artifact(study, file_path, artifact_store)
-
-    system_attrs = storage.get_study_system_attrs(study._study_id)
->>>>>>> 5384448b
     artifact_items = [
         ArtifactMeta(**json.loads(val))
         for key, val in system_attrs.items()
         if key.startswith("artifacts:")
     ]
 
-<<<<<<< HEAD
     assert len(artifact_items) == 2
     assert artifact_items[0].artifact_id != artifact_items[1].artifact_id
     assert artifact_items[0].filename == "dummy.obj"
     assert artifact_items[0].mimetype == "model/obj"
-    assert artifact_items[0].encoding == "utf-8"
-=======
-    assert len(artifact_items) == 1
-    assert artifact_items[0].artifact_id == artifact_id
-    assert artifact_items[0].filename == "dummy.txt"
-    assert artifact_items[0].mimetype == "text/plain"
-    assert artifact_items[0].encoding is None
->>>>>>> 5384448b
+    assert artifact_items[0].encoding == "utf-8"