from collections import namedtuple
import math
import typing
from unittest.mock import Mock
from unittest.mock import patch

import numpy as np
import pytest

import optuna
from optuna._imports import try_import
from optuna.integration.chainer import ChainerPruningExtension
from optuna.testing.pruners import DeterministicPruner


<<<<<<< HEAD
with try_import() as _imports:
    import chainer
    from chainer.dataset import DatasetMixin
    import chainer.links as L
    from chainer.training import triggers

if not _imports.is_successful():
    DatasetMixin = object  # type: ignore # NOQA

pytestmark = pytest.mark.integration


class FixedValueDataset(DatasetMixin):
=======
class FixedValueDataset(chainer.dataset.DatasetMixin):  # type: ignore
>>>>>>> 8917a515

    size = 16

    def __len__(self) -> int:

        return self.size

    def get_example(self, i: int) -> typing.Tuple[np.ndarray, np.signedinteger]:

        return np.array([1.0], np.float32), np.intc(0)


def test_chainer_pruning_extension_trigger() -> None:

    study = optuna.create_study()
    trial = study.ask()

    extension = ChainerPruningExtension(trial, "main/loss", (1, "epoch"))
    assert isinstance(extension._pruner_trigger, triggers.IntervalTrigger)
    extension = ChainerPruningExtension(
        trial, "main/loss", triggers.IntervalTrigger(1, "epoch")  # type: ignore
    )
    assert isinstance(extension._pruner_trigger, triggers.IntervalTrigger)
    extension = ChainerPruningExtension(
        trial, "main/loss", triggers.ManualScheduleTrigger(1, "epoch")  # type: ignore
    )
    assert isinstance(extension._pruner_trigger, triggers.ManualScheduleTrigger)

    with pytest.raises(TypeError):
        ChainerPruningExtension(trial, "main/loss", triggers.TimeTrigger(1.0))  # type: ignore


def test_chainer_pruning_extension() -> None:
    @typing.no_type_check
    def objective(trial: optuna.trial.Trial) -> float:

        model = L.Classifier(chainer.Sequential(L.Linear(None, 2)))
        optimizer = chainer.optimizers.Adam()
        optimizer.setup(model)

        train_iter = chainer.iterators.SerialIterator(FixedValueDataset(), 16)
        updater = chainer.training.StandardUpdater(train_iter, optimizer)
        trainer = chainer.training.Trainer(updater, (1, "epoch"))
        trainer.extend(
            optuna.integration.chainer.ChainerPruningExtension(trial, "main/loss", (1, "epoch"))
        )

        trainer.run(show_loop_exception_msg=False)
        return 1.0

    study = optuna.create_study(pruner=DeterministicPruner(True))
    study.optimize(objective, n_trials=1)
    assert study.trials[0].state == optuna.trial.TrialState.PRUNED

    study = optuna.create_study(pruner=DeterministicPruner(False))
    study.optimize(objective, n_trials=1)
    assert study.trials[0].state == optuna.trial.TrialState.COMPLETE
    assert study.trials[0].value == 1.0


def test_chainer_pruning_extension_observation_nan() -> None:

    study = optuna.create_study(pruner=DeterministicPruner(True))
    trial = study.ask()
    extension = ChainerPruningExtension(trial, "main/loss", (1, "epoch"))

    MockTrainer = namedtuple("MockTrainer", ("observation", "updater"))
    MockUpdater = namedtuple("MockUpdater", ("epoch"))
    trainer = MockTrainer(observation={"main/loss": float("nan")}, updater=MockUpdater(1))

    with patch.object(extension, "_observation_exists", Mock(return_value=True)) as mock:
        with pytest.raises(optuna.TrialPruned):
            extension(trainer)  # type: ignore
        assert mock.call_count == 1


def test_observation_exists() -> None:

    study = optuna.create_study()
    trial = study.ask()
    MockTrainer = namedtuple("MockTrainer", ("observation",))
    trainer = MockTrainer(observation={"OK": 0})

    # Trigger is deactivated. Return False whether trainer has observation or not.
    with patch.object(triggers.IntervalTrigger, "__call__", Mock(return_value=False)) as mock:
        extension = ChainerPruningExtension(trial, "NG", (1, "epoch"))
        assert extension._observation_exists(trainer) is False  # type: ignore
        extension = ChainerPruningExtension(trial, "OK", (1, "epoch"))
        assert extension._observation_exists(trainer) is False  # type: ignore
        assert mock.call_count == 2

    # Trigger is activated. Return True if trainer has observation.
    with patch.object(triggers.IntervalTrigger, "__call__", Mock(return_value=True)) as mock:
        extension = ChainerPruningExtension(trial, "NG", (1, "epoch"))
        assert extension._observation_exists(trainer) is False  # type: ignore
        extension = ChainerPruningExtension(trial, "OK", (1, "epoch"))
        assert extension._observation_exists(trainer) is True  # type: ignore
        assert mock.call_count == 2


def test_get_float_value() -> None:

    assert 1.0 == ChainerPruningExtension._get_float_value(1.0)
    assert 1.0 == ChainerPruningExtension._get_float_value(
        chainer.Variable(np.array([1.0]))  # type: ignore
    )
    assert math.isnan(ChainerPruningExtension._get_float_value(float("nan")))<|MERGE_RESOLUTION|>--- conflicted
+++ resolved
@@ -13,7 +13,6 @@
 from optuna.testing.pruners import DeterministicPruner
 
 
-<<<<<<< HEAD
 with try_import() as _imports:
     import chainer
     from chainer.dataset import DatasetMixin
@@ -27,9 +26,6 @@
 
 
 class FixedValueDataset(DatasetMixin):
-=======
-class FixedValueDataset(chainer.dataset.DatasetMixin):  # type: ignore
->>>>>>> 8917a515
 
     size = 16
 
