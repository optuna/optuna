import datetime
import math
import tempfile
from typing import cast
from typing import Dict
from typing import List
from typing import Optional
from typing import Tuple
from unittest.mock import Mock
from unittest.mock import patch
import warnings

import numpy as np
import pytest

from optuna import create_study
from optuna import distributions
from optuna import load_study
from optuna import samplers
from optuna import storages
from optuna.distributions import BaseDistribution
from optuna.distributions import CategoricalDistribution
from optuna.distributions import FloatDistribution
from optuna.distributions import IntLogUniformDistribution
from optuna.distributions import IntUniformDistribution
from optuna.testing.integration import DeterministicPruner
from optuna.testing.sampler import DeterministicRelativeSampler
from optuna.testing.storage import STORAGE_MODES
from optuna.testing.storage import StorageSupplier
from optuna.trial import create_trial
from optuna.trial import FrozenTrial
from optuna.trial import Trial
from optuna.trial import TrialState


@pytest.mark.parametrize("storage_mode", STORAGE_MODES)
def test_check_distribution_suggest_float(storage_mode: str) -> None:

    sampler = samplers.RandomSampler()
    with StorageSupplier(storage_mode) as storage:
        study = create_study(storage=storage, sampler=sampler)
        trial = Trial(study, study._storage.create_new_trial(study._study_id))

        x1 = trial.suggest_float("x1", 10, 20)
        x2 = trial.suggest_uniform("x1", 10, 20)

        assert x1 == x2

        x3 = trial.suggest_float("x2", 1e-5, 1e-3, log=True)
        x4 = trial.suggest_loguniform("x2", 1e-5, 1e-3)

        assert x3 == x4

        x5 = trial.suggest_float("x3", 10, 20, step=1.0)
        x6 = trial.suggest_discrete_uniform("x3", 10, 20, 1.0)

        assert x5 == x6
        with pytest.raises(ValueError):
            trial.suggest_float("x4", 1e-5, 1e-2, step=1e-5, log=True)

        with pytest.raises(ValueError):
            trial.suggest_int("x1", 10, 20)

        trial = Trial(study, study._storage.create_new_trial(study._study_id))
        with pytest.raises(ValueError):
            trial.suggest_int("x1", 10, 20)


@pytest.mark.parametrize("storage_mode", STORAGE_MODES)
def test_check_distribution_suggest_uniform(storage_mode: str) -> None:

    sampler = samplers.RandomSampler()
    with StorageSupplier(storage_mode) as storage:
        study = create_study(storage=storage, sampler=sampler)
        trial = Trial(study, study._storage.create_new_trial(study._study_id))

        with pytest.warns(None) as record:
            trial.suggest_uniform("x", 10, 20)
            trial.suggest_uniform("x", 10, 20)
            trial.suggest_uniform("x", 10, 30)

        # we expect exactly one warning (not counting ones caused by deprecation)
        assert len([r for r in record if r.category != FutureWarning]) == 1

        with pytest.raises(ValueError):
            trial.suggest_int("x", 10, 20)

        trial = Trial(study, study._storage.create_new_trial(study._study_id))
        with pytest.raises(ValueError):
            trial.suggest_int("x", 10, 20)


@pytest.mark.parametrize("storage_mode", STORAGE_MODES)
def test_check_distribution_suggest_loguniform(storage_mode: str) -> None:

    sampler = samplers.RandomSampler()
    with StorageSupplier(storage_mode) as storage:
        study = create_study(storage=storage, sampler=sampler)
        trial = Trial(study, study._storage.create_new_trial(study._study_id))

        with pytest.warns(None) as record:
            trial.suggest_loguniform("x", 10, 20)
            trial.suggest_loguniform("x", 10, 20)
            trial.suggest_loguniform("x", 10, 30)

        # we expect exactly one warning (not counting ones caused by deprecation)
        assert len([r for r in record if r.category != FutureWarning]) == 1

        with pytest.raises(ValueError):
            trial.suggest_int("x", 10, 20)

        trial = Trial(study, study._storage.create_new_trial(study._study_id))
        with pytest.raises(ValueError):
            trial.suggest_int("x", 10, 20)


@pytest.mark.parametrize("storage_mode", STORAGE_MODES)
def test_check_distribution_suggest_discrete_uniform(storage_mode: str) -> None:

    sampler = samplers.RandomSampler()
    with StorageSupplier(storage_mode) as storage:
        study = create_study(storage=storage, sampler=sampler)
        trial = Trial(study, study._storage.create_new_trial(study._study_id))

        with pytest.warns(None) as record:
            trial.suggest_discrete_uniform("x", 10, 20, 2)
            trial.suggest_discrete_uniform("x", 10, 20, 2)
            trial.suggest_discrete_uniform("x", 10, 22, 2)

        # we expect exactly one warning (not counting ones caused by deprecation)
        assert len([r for r in record if r.category != FutureWarning]) == 1

        with pytest.raises(ValueError):
            trial.suggest_int("x", 10, 20, 2)

        trial = Trial(study, study._storage.create_new_trial(study._study_id))
        with pytest.raises(ValueError):
            trial.suggest_int("x", 10, 20, 2)


@pytest.mark.parametrize("storage_mode", STORAGE_MODES)
@pytest.mark.parametrize("enable_log", [False, True])
def test_check_distribution_suggest_int(storage_mode: str, enable_log: bool) -> None:

    sampler = samplers.RandomSampler()
    with StorageSupplier(storage_mode) as storage:
        study = create_study(storage=storage, sampler=sampler)
        trial = Trial(study, study._storage.create_new_trial(study._study_id))

        with pytest.warns(None) as record:
            trial.suggest_int("x", 10, 20, log=enable_log)
            trial.suggest_int("x", 10, 20, log=enable_log)
            trial.suggest_int("x", 10, 22, log=enable_log)

        # We expect exactly one warning.
        assert len(record) == 1

        with pytest.raises(ValueError):
            trial.suggest_float("x", 10, 20, log=enable_log)

        trial = Trial(study, study._storage.create_new_trial(study._study_id))
        with pytest.raises(ValueError):
            trial.suggest_float("x", 10, 20, log=enable_log)


@pytest.mark.parametrize("storage_mode", STORAGE_MODES)
def test_check_distribution_suggest_categorical(storage_mode: str) -> None:

    sampler = samplers.RandomSampler()
    with StorageSupplier(storage_mode) as storage:
        study = create_study(storage=storage, sampler=sampler)
        trial = Trial(study, study._storage.create_new_trial(study._study_id))

        trial.suggest_categorical("x", [10, 20, 30])

        with pytest.raises(ValueError):
            trial.suggest_categorical("x", [10, 20])

        with pytest.raises(ValueError):
            trial.suggest_int("x", 10, 20)

        trial = Trial(study, study._storage.create_new_trial(study._study_id))
        with pytest.raises(ValueError):
            trial.suggest_int("x", 10, 20)


@pytest.mark.parametrize("storage_mode", STORAGE_MODES)
def test_suggest_uniform(storage_mode: str) -> None:

    mock = Mock()
    mock.side_effect = [1.0, 2.0]
    sampler = samplers.RandomSampler()

    with patch.object(sampler, "sample_independent", mock) as mock_object, StorageSupplier(
        storage_mode
    ) as storage:
        study = create_study(storage=storage, sampler=sampler)
        trial = Trial(study, study._storage.create_new_trial(study._study_id))
        distribution = FloatDistribution(low=0.0, high=3.0)

        assert trial._suggest("x", distribution) == 1.0  # Test suggesting a param.
        assert trial._suggest("x", distribution) == 1.0  # Test suggesting the same param.
        assert trial._suggest("y", distribution) == 2.0  # Test suggesting a different param.
        assert trial.params == {"x": 1.0, "y": 2.0}
        assert mock_object.call_count == 2


@pytest.mark.parametrize("storage_mode", STORAGE_MODES)
def test_suggest_loguniform(storage_mode: str) -> None:

    with pytest.raises(ValueError):
        FloatDistribution(low=1.0, high=0.9, log=True)

    with pytest.raises(ValueError):
        FloatDistribution(low=0.0, high=0.9, log=True)

    mock = Mock()
    mock.side_effect = [1.0, 2.0]
    sampler = samplers.RandomSampler()

    with patch.object(sampler, "sample_independent", mock) as mock_object, StorageSupplier(
        storage_mode
    ) as storage:
        study = create_study(storage=storage, sampler=sampler)
        trial = Trial(study, study._storage.create_new_trial(study._study_id))
        distribution = FloatDistribution(low=0.1, high=4.0, log=True)

        assert trial._suggest("x", distribution) == 1.0  # Test suggesting a param.
        assert trial._suggest("x", distribution) == 1.0  # Test suggesting the same param.
        assert trial._suggest("y", distribution) == 2.0  # Test suggesting a different param.
        assert trial.params == {"x": 1.0, "y": 2.0}
        assert mock_object.call_count == 2


@pytest.mark.parametrize("storage_mode", STORAGE_MODES)
def test_suggest_discrete_uniform(storage_mode: str) -> None:

    mock = Mock()
    mock.side_effect = [1.0, 2.0]
    sampler = samplers.RandomSampler()

    with patch.object(sampler, "sample_independent", mock) as mock_object, StorageSupplier(
        storage_mode
    ) as storage:
        study = create_study(storage=storage, sampler=sampler)
        trial = Trial(study, study._storage.create_new_trial(study._study_id))
        distribution = FloatDistribution(low=0.0, high=3.0, step=1.0)

        assert trial._suggest("x", distribution) == 1.0  # Test suggesting a param.
        assert trial._suggest("x", distribution) == 1.0  # Test suggesting the same param.
        assert trial._suggest("y", distribution) == 2.0  # Test suggesting a different param.
        assert trial.params == {"x": 1.0, "y": 2.0}
        assert mock_object.call_count == 2


@pytest.mark.parametrize("storage_mode", STORAGE_MODES)
def test_suggest_low_equals_high(storage_mode: str) -> None:

    with patch.object(
        distributions, "_get_single_value", wraps=distributions._get_single_value
    ) as mock_object, StorageSupplier(storage_mode) as storage:

        study = create_study(storage=storage, sampler=samplers.TPESampler(n_startup_trials=0))

        trial = Trial(study, study._storage.create_new_trial(study._study_id))

        assert trial.suggest_uniform("a", 1.0, 1.0) == 1.0  # Suggesting a param.
        assert mock_object.call_count == 1
        assert trial.suggest_uniform("a", 1.0, 1.0) == 1.0  # Suggesting the same param.
        assert mock_object.call_count == 1

        assert trial.suggest_loguniform("b", 1.0, 1.0) == 1.0  # Suggesting a param.
        assert mock_object.call_count == 2
        assert trial.suggest_loguniform("b", 1.0, 1.0) == 1.0  # Suggesting the same param.
        assert mock_object.call_count == 2

        assert trial.suggest_discrete_uniform("c", 1.0, 1.0, 1.0) == 1.0  # Suggesting a param.
        assert mock_object.call_count == 3
        assert (
            trial.suggest_discrete_uniform("c", 1.0, 1.0, 1.0) == 1.0
        )  # Suggesting the same param.
        assert mock_object.call_count == 3

        assert trial.suggest_int("d", 1, 1) == 1  # Suggesting a param.
        assert mock_object.call_count == 4
        assert trial.suggest_int("d", 1, 1) == 1  # Suggesting the same param.
        assert mock_object.call_count == 4

        assert trial.suggest_float("e", 1.0, 1.0) == 1.0  # Suggesting a param.
        assert mock_object.call_count == 5
        assert trial.suggest_float("e", 1.0, 1.0) == 1.0  # Suggesting the same param.
        assert mock_object.call_count == 5

        assert trial.suggest_float("f", 0.5, 0.5, log=True) == 0.5  # Suggesting a param.
        assert mock_object.call_count == 6
        assert trial.suggest_float("f", 0.5, 0.5, log=True) == 0.5  # Suggesting the same param.
        assert mock_object.call_count == 6

        assert trial.suggest_float("g", 0.5, 0.5, log=False) == 0.5  # Suggesting a param.
        assert mock_object.call_count == 7
        assert trial.suggest_float("g", 0.5, 0.5, log=False) == 0.5  # Suggesting the same param.
        assert mock_object.call_count == 7

        assert trial.suggest_float("h", 0.5, 0.5, step=1.0) == 0.5  # Suggesting a param.
        assert mock_object.call_count == 8
        assert trial.suggest_float("h", 0.5, 0.5, step=1.0) == 0.5  # Suggesting the same param.
        assert mock_object.call_count == 8

        assert trial.suggest_int("i", 1, 1, log=True) == 1  # Suggesting a param.
        assert mock_object.call_count == 9
        assert trial.suggest_int("i", 1, 1, log=True) == 1  # Suggesting the same param.
        assert mock_object.call_count == 9


@pytest.mark.parametrize("storage_mode", STORAGE_MODES)
@pytest.mark.parametrize(
    "range_config",
    [
        {"low": 0.0, "high": 10.0, "q": 3.0, "mod_high": 9.0},
        {"low": 1.0, "high": 11.0, "q": 3.0, "mod_high": 10.0},
        {"low": 64.0, "high": 1312.0, "q": 160.0, "mod_high": 1184.0},
        {"low": 0.0, "high": 10.0, "q": math.pi, "mod_high": 3 * math.pi},
        {"low": 0.0, "high": 3.45, "q": 0.1, "mod_high": 3.4},
    ],
)
def test_suggest_discrete_uniform_range(storage_mode: str, range_config: Dict[str, float]) -> None:

    sampler = samplers.RandomSampler()

    # Check upper endpoints.
    mock = Mock()
    mock.side_effect = lambda study, trial, param_name, distribution: distribution.high
    with patch.object(sampler, "sample_independent", mock) as mock_object, StorageSupplier(
        storage_mode
    ) as storage:
        study = create_study(storage=storage, sampler=sampler)
        trial = Trial(study, study._storage.create_new_trial(study._study_id))

        with pytest.warns(UserWarning):
            x = trial.suggest_discrete_uniform(
                "x", range_config["low"], range_config["high"], range_config["q"]
            )
        assert x == range_config["mod_high"]
        assert mock_object.call_count == 1

    # Check lower endpoints.
    mock = Mock()
    mock.side_effect = lambda study, trial, param_name, distribution: distribution.low
    with patch.object(sampler, "sample_independent", mock) as mock_object, StorageSupplier(
        storage_mode
    ) as storage:
        study = create_study(storage=storage, sampler=sampler)
        trial = Trial(study, study._storage.create_new_trial(study._study_id))

        with pytest.warns(UserWarning):
            x = trial.suggest_discrete_uniform(
                "x", range_config["low"], range_config["high"], range_config["q"]
            )
        assert x == range_config["low"]
        assert mock_object.call_count == 1


def test_suggest_float_invalid_step() -> None:

    study = create_study()
    trial = study.ask()

    with pytest.raises(ValueError):
        trial.suggest_float("x1", 10, 20, step=0)

    with pytest.raises(ValueError):
        trial.suggest_float("x2", 10, 20, step=-1)


@pytest.mark.parametrize("storage_mode", STORAGE_MODES)
def test_suggest_int(storage_mode: str) -> None:

    mock = Mock()
    mock.side_effect = [1, 2]
    sampler = samplers.RandomSampler()

    with patch.object(sampler, "sample_independent", mock) as mock_object, StorageSupplier(
        storage_mode
    ) as storage:
        study = create_study(storage=storage, sampler=sampler)
        trial = Trial(study, study._storage.create_new_trial(study._study_id))
        distribution = IntUniformDistribution(low=0, high=3)

        assert trial._suggest("x", distribution) == 1  # Test suggesting a param.
        assert trial._suggest("x", distribution) == 1  # Test suggesting the same param.
        assert trial._suggest("y", distribution) == 2  # Test suggesting a different param.
        assert trial.params == {"x": 1, "y": 2}
        assert mock_object.call_count == 2


@pytest.mark.parametrize("storage_mode", STORAGE_MODES)
@pytest.mark.parametrize(
    "range_config",
    [
        {"low": 0, "high": 10, "step": 3, "mod_high": 9},
        {"low": 1, "high": 11, "step": 3, "mod_high": 10},
        {"low": 64, "high": 1312, "step": 160, "mod_high": 1184},
    ],
)
def test_suggest_int_range(storage_mode: str, range_config: Dict[str, int]) -> None:

    sampler = samplers.RandomSampler()

    # Check upper endpoints.
    mock = Mock()
    mock.side_effect = lambda study, trial, param_name, distribution: distribution.high
    with patch.object(sampler, "sample_independent", mock) as mock_object, StorageSupplier(
        storage_mode
    ) as storage:
        study = create_study(storage=storage, sampler=sampler)
        trial = Trial(study, study._storage.create_new_trial(study._study_id))

        with pytest.warns(UserWarning):
            x = trial.suggest_int(
                "x", range_config["low"], range_config["high"], step=range_config["step"]
            )
        assert x == range_config["mod_high"]
        assert mock_object.call_count == 1

    # Check lower endpoints.
    mock = Mock()
    mock.side_effect = lambda study, trial, param_name, distribution: distribution.low
    with patch.object(sampler, "sample_independent", mock) as mock_object, StorageSupplier(
        storage_mode
    ) as storage:

        study = create_study(storage=storage, sampler=sampler)
        trial = Trial(study, study._storage.create_new_trial(study._study_id))

        with pytest.warns(UserWarning):
            x = trial.suggest_int(
                "x", range_config["low"], range_config["high"], step=range_config["step"]
            )
        assert x == range_config["low"]
        assert mock_object.call_count == 1


def test_suggest_int_invalid_step() -> None:

    study = create_study()
    trial = study.ask()

    with pytest.raises(ValueError):
        trial.suggest_int("x1", 10, 20, step=0)

    with pytest.raises(ValueError):
        trial.suggest_int("x2", 10, 20, step=-1)


@pytest.mark.parametrize("storage_mode", STORAGE_MODES)
def test_suggest_int_log(storage_mode: str) -> None:

    mock = Mock()
    mock.side_effect = [1, 2]
    sampler = samplers.RandomSampler()

    with patch.object(sampler, "sample_independent", mock) as mock_object, StorageSupplier(
        storage_mode
    ) as storage:
        study = create_study(storage=storage, sampler=sampler)
        trial = Trial(study, study._storage.create_new_trial(study._study_id))
        distribution = IntLogUniformDistribution(low=1, high=3)

        assert trial._suggest("x", distribution) == 1  # Test suggesting a param.
        assert trial._suggest("x", distribution) == 1  # Test suggesting the same param.
        assert trial._suggest("y", distribution) == 2  # Test suggesting a different param.
        assert trial.params == {"x": 1, "y": 2}
        assert mock_object.call_count == 2

    with StorageSupplier(storage_mode) as storage:
        study = create_study(storage=storage, sampler=sampler)
        trial = Trial(study, study._storage.create_new_trial(study._study_id))
        with warnings.catch_warnings():
            # UserWarning will be raised since [0.5, 10] is not divisible by 1.
            warnings.simplefilter("ignore", category=UserWarning)
            with pytest.raises(ValueError):
                trial.suggest_int("z", 0.5, 10, log=True)  # type: ignore

    with StorageSupplier(storage_mode) as storage:
        study = create_study(storage=storage, sampler=sampler)
        trial = Trial(study, study._storage.create_new_trial(study._study_id))
        with pytest.raises(ValueError):
            trial.suggest_int("w", 1, 3, step=2, log=True)


@pytest.mark.parametrize("storage_mode", STORAGE_MODES)
def test_distributions(storage_mode: str) -> None:
    def objective(trial: Trial) -> float:

        trial.suggest_float("a", 0, 10)
        trial.suggest_float("b", 0.1, 10, log=True)
        trial.suggest_float("c", 0, 10, step=1)
        trial.suggest_int("d", 0, 10)
        trial.suggest_categorical("e", ["foo", "bar", "baz"])
        trial.suggest_int("f", 1, 10, log=True)

        return 1.0

    with StorageSupplier(storage_mode) as storage:
        study = create_study(storage=storage)
        study.optimize(objective, n_trials=1)

        assert study.best_trial.distributions == {
            "a": FloatDistribution(low=0, high=10),
            "b": FloatDistribution(low=0.1, high=10, log=True),
            "c": FloatDistribution(low=0, high=10, step=1),
            "d": IntUniformDistribution(low=0, high=10),
            "e": CategoricalDistribution(choices=("foo", "bar", "baz")),
            "f": IntLogUniformDistribution(low=1, high=10),
        }


def test_should_prune() -> None:

    pruner = DeterministicPruner(True)
    study = create_study(pruner=pruner)
    trial = Trial(study, study._storage.create_new_trial(study._study_id))
    trial.report(1, 1)
    assert trial.should_prune()


@pytest.mark.parametrize("storage_mode", STORAGE_MODES)
def test_relative_parameters(storage_mode: str) -> None:

    relative_search_space = {
        "x": FloatDistribution(low=5, high=6),
        "y": FloatDistribution(low=5, high=6),
    }
    relative_params = {"x": 5.5, "y": 5.5, "z": 5.5}

    sampler = DeterministicRelativeSampler(relative_search_space, relative_params)  # type: ignore

    with StorageSupplier(storage_mode) as storage:
        study = create_study(storage=storage, sampler=sampler)

        def create_trial() -> Trial:

            return Trial(study, study._storage.create_new_trial(study._study_id))

        # Suggested from `relative_params`.
        trial0 = create_trial()
        distribution0 = FloatDistribution(low=0, high=100)
        assert trial0._suggest("x", distribution0) == 5.5

        # Not suggested from `relative_params` (due to unknown parameter name).
        trial1 = create_trial()
        distribution1 = distribution0
        assert trial1._suggest("w", distribution1) != 5.5

        # Not suggested from `relative_params` (due to incompatible value range).
        trial2 = create_trial()
        distribution2 = FloatDistribution(low=0, high=5)
        assert trial2._suggest("x", distribution2) != 5.5

        # Error (due to incompatible distribution class).
        trial3 = create_trial()
        distribution3 = IntUniformDistribution(low=1, high=100)
        with pytest.raises(ValueError):
            trial3._suggest("y", distribution3)

        # Error ('z' is included in `relative_params` but not in `relative_search_space`).
        trial4 = create_trial()
        distribution4 = FloatDistribution(low=0, high=10)
        with pytest.raises(ValueError):
            trial4._suggest("z", distribution4)

        # Error (due to incompatible distribution class).
        trial5 = create_trial()
        distribution5 = IntLogUniformDistribution(low=1, high=100)
        with pytest.raises(ValueError):
            trial5._suggest("y", distribution5)


@pytest.mark.parametrize("storage_mode", STORAGE_MODES)
def test_datetime_start(storage_mode: str) -> None:

    trial_datetime_start: List[Optional[datetime.datetime]] = [None]

    def objective(trial: Trial) -> float:

        trial_datetime_start[0] = trial.datetime_start
        return 1.0

    with StorageSupplier(storage_mode) as storage:
        study = create_study(storage=storage)
        study.optimize(objective, n_trials=1)

        assert study.trials[0].datetime_start == trial_datetime_start[0]


def test_report() -> None:

    study = create_study()
    trial = Trial(study, study._storage.create_new_trial(study._study_id))

    # Report values that can be cast to `float` (OK).
    trial.report(1.23, 1)
    trial.report(float("nan"), 2)
    trial.report("1.23", 3)  # type: ignore
    trial.report("inf", 4)  # type: ignore
    trial.report(1, 5)
    trial.report(np.array([1], dtype=np.float32)[0], 6)

    # Report values that cannot be cast to `float` or steps that are negative (Error).
    with pytest.raises(TypeError):
        trial.report(None, 7)  # type: ignore

    with pytest.raises(TypeError):
        trial.report("foo", 7)  # type: ignore

    with pytest.raises(TypeError):
        trial.report([1, 2, 3], 7)  # type: ignore

    with pytest.raises(TypeError):
        trial.report("foo", -1)  # type: ignore

    with pytest.raises(ValueError):
        trial.report(1.23, -1)


def test_report_warning() -> None:

    study = create_study()
    trial = study.ask()

    trial.report(1.23, 1)

    # Warn if multiple times call report method at the same step
    with pytest.warns(UserWarning):
        trial.report(1, 1)


def test_study_id() -> None:

    study = create_study()
    trial = Trial(study, study._storage.create_new_trial(study._study_id))

    assert trial._study_id == trial.study._study_id


# TODO(hvy): Write exhaustive test include invalid combinations when feature is no longer
# experimental.
@pytest.mark.parametrize("state", [TrialState.COMPLETE, TrialState.FAIL])
def test_create_trial(state: TrialState) -> None:
    value = 0.2
    params = {"x": 10}
<<<<<<< HEAD
    distributions = {"x": FloatDistribution(5, 12)}
=======
    distributions: Dict[str, BaseDistribution] = {"x": UniformDistribution(5, 12)}
>>>>>>> a70cbff8
    user_attrs = {"foo": "bar"}
    system_attrs = {"baz": "qux"}
    intermediate_values = {0: 0.0, 1: 0.1, 2: 0.1}

    trial = create_trial(
        state=state,
        value=value,
        params=params,
        distributions=distributions,
        user_attrs=user_attrs,
        system_attrs=system_attrs,
        intermediate_values=intermediate_values,
    )

    assert isinstance(trial, FrozenTrial)
    assert trial.state == state
    assert trial.value == value
    assert trial.params == params
    assert trial.distributions == distributions
    assert trial.user_attrs == user_attrs
    assert trial.system_attrs == system_attrs
    assert trial.intermediate_values == intermediate_values
    assert trial.datetime_start is not None
    assert (trial.datetime_complete is not None) == state.is_finished()

    with pytest.raises(ValueError):
        create_trial(state=state, value=value, values=(value,))


def test_suggest_with_multi_objectives() -> None:
    study = create_study(directions=["maximize", "maximize"])

    def objective(trial: Trial) -> Tuple[float, float]:
        p0 = trial.suggest_float("p0", -10, 10)
        p1 = trial.suggest_float("p1", 3, 5)
        p2 = trial.suggest_float("p2", 0.00001, 0.1, log=True)
        p3 = trial.suggest_float("p3", 100, 200, step=5)
        p4 = trial.suggest_int("p4", -20, -15)
        p5 = cast(int, trial.suggest_categorical("p5", [7, 1, 100]))
        p6 = trial.suggest_float("p6", -10, 10, step=1.0)
        p7 = trial.suggest_int("p7", 1, 7, log=True)
        return (
            p0 + p1 + p2,
            p3 + p4 + p5 + p6 + p7,
        )

    study.optimize(objective, n_trials=10)


def test_raise_error_for_report_with_multi_objectives() -> None:
    study = create_study(directions=["maximize", "maximize"])

    def objective(trial: Trial) -> Tuple[float, float]:
        with pytest.raises(NotImplementedError):
            trial.report(1.0, 0)
        return 1.0, 1.0

    study.optimize(objective, n_trials=1)


def test_raise_error_for_should_prune_multi_objectives() -> None:
    study = create_study(directions=["maximize", "maximize"])

    def objective(trial: Trial) -> Tuple[float, float]:
        with pytest.raises(NotImplementedError):
            trial.should_prune()
        return 1.0, 1.0

    study.optimize(objective, n_trials=1)


def test_persisted_param() -> None:
    study_name = "my_study"

    with tempfile.NamedTemporaryFile() as fp:
        storage = f"sqlite:///{fp.name}"
        study = create_study(storage=storage, study_name=study_name)
        assert isinstance(study._storage, storages._CachedStorage), "Pre-condition."

        # Test more than one trial. The `_CachedStorage` does a cache miss for the first trial and
        # thus behaves differently for the first trial in comparisons to the following.
        for _ in range(3):
            trial = study.ask()
            trial.suggest_float("x", 0, 1)

        study = load_study(storage=storage, study_name=study_name)

        assert all("x" in t.params for t in study.trials)<|MERGE_RESOLUTION|>--- conflicted
+++ resolved
@@ -649,11 +649,7 @@
 def test_create_trial(state: TrialState) -> None:
     value = 0.2
     params = {"x": 10}
-<<<<<<< HEAD
     distributions = {"x": FloatDistribution(5, 12)}
-=======
-    distributions: Dict[str, BaseDistribution] = {"x": UniformDistribution(5, 12)}
->>>>>>> a70cbff8
     user_attrs = {"foo": "bar"}
     system_attrs = {"baz": "qux"}
     intermediate_values = {0: 0.0, 1: 0.1, 2: 0.1}
