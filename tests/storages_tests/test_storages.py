import copy
from datetime import datetime
import itertools
import pickle
import random
import time
from typing import Any
from typing import Dict
from typing import List
from typing import Optional
from typing import Sequence
from typing import Tuple
from unittest.mock import Mock
from unittest.mock import patch

import numpy as np
import pytest

import optuna
from optuna import Study
from optuna._callbacks import RetryFailedTrialCallback
from optuna.distributions import CategoricalDistribution
from optuna.distributions import FloatDistribution
from optuna.storages import _CachedStorage
from optuna.storages import BaseStorage
from optuna.storages import InMemoryStorage
from optuna.storages import RDBStorage
from optuna.storages import RedisStorage
from optuna.storages._base import DEFAULT_STUDY_NAME_PREFIX
from optuna.study._study_direction import StudyDirection
from optuna.study._study_summary import StudySummary
from optuna.testing.storage import STORAGE_MODES
from optuna.testing.storage import STORAGE_MODES_HEARTBEAT
from optuna.testing.storage import StorageSupplier
from optuna.testing.threading import _TestableThread
from optuna.trial import FrozenTrial
from optuna.trial import TrialState


ALL_STATES = list(TrialState)

EXAMPLE_ATTRS = {
    "dataset": "MNIST",
    "none": None,
    "json_serializable": {"baseline_score": 0.001, "tags": ["image", "classification"]},
}


def test_get_storage() -> None:

    assert isinstance(optuna.storages.get_storage(None), InMemoryStorage)
    assert isinstance(optuna.storages.get_storage("sqlite:///:memory:"), _CachedStorage)
    assert isinstance(
        optuna.storages.get_storage("redis://test_user:passwd@localhost:6379/0"), _CachedStorage
    )


@pytest.mark.parametrize("storage_mode", STORAGE_MODES)
def test_create_new_study(storage_mode: str) -> None:

    with StorageSupplier(storage_mode) as storage:

        study_id = storage.create_new_study()

        summaries = storage.get_all_study_summaries(include_best_trial=True)
        assert len(summaries) == 1
        assert summaries[0]._study_id == study_id
        assert summaries[0].study_name.startswith(DEFAULT_STUDY_NAME_PREFIX)

        study_id2 = storage.create_new_study()
        # Study id must be unique.
        assert study_id != study_id2
        summaries = storage.get_all_study_summaries(include_best_trial=True)
        assert len(summaries) == 2
        assert {s._study_id for s in summaries} == {study_id, study_id2}
        assert all(s.study_name.startswith(DEFAULT_STUDY_NAME_PREFIX) for s in summaries)


@pytest.mark.parametrize("storage_mode", STORAGE_MODES)
def test_create_new_study_unique_id(storage_mode: str) -> None:

    with StorageSupplier(storage_mode) as storage:

        study_id = storage.create_new_study()
        study_id2 = storage.create_new_study()
        storage.delete_study(study_id2)
        study_id3 = storage.create_new_study()

        # Study id must not be reused after deletion.
        if not isinstance(storage, (RDBStorage, _CachedStorage)):
            # TODO(ytsmiling) Fix RDBStorage so that it does not reuse study_id.
            assert len({study_id, study_id2, study_id3}) == 3
        summaries = storage.get_all_study_summaries(include_best_trial=True)
        assert {s._study_id for s in summaries} == {study_id, study_id3}


@pytest.mark.parametrize("storage_mode", STORAGE_MODES)
def test_create_new_study_with_name(storage_mode: str) -> None:

    with StorageSupplier(storage_mode) as storage:

        # Generate unique study_name from the current function name and storage_mode.
        function_name = test_create_new_study_with_name.__name__
        study_name = function_name + "/" + storage_mode
        study_id = storage.create_new_study(study_name)

        assert study_name == storage.get_study_name_from_id(study_id)

        with pytest.raises(optuna.exceptions.DuplicatedStudyError):
            storage.create_new_study(study_name)


@pytest.mark.parametrize("storage_mode", STORAGE_MODES)
def test_delete_study(storage_mode: str) -> None:

    with StorageSupplier(storage_mode) as storage:

        study_id = storage.create_new_study()
        storage.create_new_trial(study_id)
        trials = storage.get_all_trials(study_id)
        assert len(trials) == 1

        with pytest.raises(KeyError):
            # Deletion of non-existent study.
            storage.delete_study(study_id + 1)

        storage.delete_study(study_id)
        study_id = storage.create_new_study()
        trials = storage.get_all_trials(study_id)
        assert len(trials) == 0

        storage.delete_study(study_id)
        with pytest.raises(KeyError):
            # Double free.
            storage.delete_study(study_id)


@pytest.mark.parametrize("storage_mode", STORAGE_MODES)
def test_delete_study_after_create_multiple_studies(storage_mode: str) -> None:

    with StorageSupplier(storage_mode) as storage:
        study_id1 = storage.create_new_study()
        study_id2 = storage.create_new_study()
        study_id3 = storage.create_new_study()

        storage.delete_study(study_id2)

        studies = {
            s._study_id: s for s in storage.get_all_study_summaries(include_best_trial=True)
        }
        assert study_id1 in studies
        assert study_id2 not in studies
        assert study_id3 in studies


@pytest.mark.parametrize("storage_mode", STORAGE_MODES)
def test_get_study_id_from_name_and_get_study_name_from_id(storage_mode: str) -> None:

    with StorageSupplier(storage_mode) as storage:

        # Generate unique study_name from the current function name and storage_mode.
        function_name = test_get_study_id_from_name_and_get_study_name_from_id.__name__
        study_name = function_name + "/" + storage_mode
        study_id = storage.create_new_study(study_name=study_name)

        # Test existing study.
        assert storage.get_study_name_from_id(study_id) == study_name
        assert storage.get_study_id_from_name(study_name) == study_id

        # Test not existing study.
        with pytest.raises(KeyError):
            storage.get_study_id_from_name("dummy-name")

        with pytest.raises(KeyError):
            storage.get_study_name_from_id(study_id + 1)


@pytest.mark.parametrize("storage_mode", STORAGE_MODES)
def test_get_study_id_from_trial_id(storage_mode: str) -> None:

    with StorageSupplier(storage_mode) as storage:

        # Check if trial_number starts from 0.
        study_id = storage.create_new_study()

        trial_id = storage.create_new_trial(study_id)
        assert storage.get_study_id_from_trial_id(trial_id) == study_id

        with pytest.raises(KeyError):
            storage.get_study_id_from_trial_id(trial_id + 1)


@pytest.mark.parametrize("storage_mode", STORAGE_MODES)
def test_set_and_get_study_directions(storage_mode: str) -> None:

    with StorageSupplier(storage_mode) as storage:

        for target, opposite in [
            ((StudyDirection.MINIMIZE,), (StudyDirection.MAXIMIZE,)),
            ((StudyDirection.MAXIMIZE,), (StudyDirection.MINIMIZE,)),
            (
                (StudyDirection.MINIMIZE, StudyDirection.MAXIMIZE),
                (StudyDirection.MAXIMIZE, StudyDirection.MINIMIZE),
            ),
            (
                [StudyDirection.MINIMIZE, StudyDirection.MAXIMIZE],
                [StudyDirection.MAXIMIZE, StudyDirection.MINIMIZE],
            ),
        ]:
            study_id = storage.create_new_study()

            def check_set_and_get(directions: Sequence[StudyDirection]) -> None:
                storage.set_study_directions(study_id, directions)
                got_directions = storage.get_study_directions(study_id)

                assert got_directions == list(
                    directions
                ), "Direction of a study should be a tuple of `StudyDirection` objects."

            directions = storage.get_study_directions(study_id)
            assert len(directions) == 1
            assert directions[0] == StudyDirection.NOT_SET

            # Test setting value.
            check_set_and_get(target)

            # Test overwriting value to the same direction.
            storage.set_study_directions(study_id, target)

            # Test overwriting value to the opposite direction.
            with pytest.raises(ValueError):
                storage.set_study_directions(study_id, opposite)

            # Test overwriting value to the not set.
            with pytest.raises(ValueError):
                storage.set_study_directions(study_id, (StudyDirection.NOT_SET,))

            # Test non-existent study.
            non_existent_study_id = study_id + 1
            with pytest.raises(KeyError):
                storage.get_study_directions(non_existent_study_id)

            # Test non-existent study.
            with pytest.raises(KeyError):
                storage.set_study_directions(non_existent_study_id, opposite)

            # Test non-existent study is checked before directions.
            with pytest.raises(KeyError):
                storage.set_study_directions(non_existent_study_id, (StudyDirection.NOT_SET,))


@pytest.mark.parametrize("storage_mode", STORAGE_MODES)
def test_set_and_get_study_user_attrs(storage_mode: str) -> None:

    with StorageSupplier(storage_mode) as storage:
        study_id = storage.create_new_study()

        def check_set_and_get(key: str, value: Any) -> None:

            storage.set_study_user_attr(study_id, key, value)
            assert storage.get_study_user_attrs(study_id)[key] == value

        # Test setting value.
        for key, value in EXAMPLE_ATTRS.items():
            check_set_and_get(key, value)
        assert storage.get_study_user_attrs(study_id) == EXAMPLE_ATTRS

        # Test overwriting value.
        check_set_and_get("dataset", "ImageNet")

        # Non-existent study id.
        non_existent_study_id = study_id + 1
        with pytest.raises(KeyError):
            storage.get_study_user_attrs(non_existent_study_id)

        # Non-existent study id.
        with pytest.raises(KeyError):
            storage.set_study_user_attr(non_existent_study_id, "key", "value")


@pytest.mark.parametrize("storage_mode", STORAGE_MODES)
def test_set_and_get_study_system_attrs(storage_mode: str) -> None:

    with StorageSupplier(storage_mode) as storage:
        study_id = storage.create_new_study()

        def check_set_and_get(key: str, value: Any) -> None:

            storage.set_study_system_attr(study_id, key, value)
            assert storage.get_study_system_attrs(study_id)[key] == value

        # Test setting value.
        for key, value in EXAMPLE_ATTRS.items():
            check_set_and_get(key, value)
        assert storage.get_study_system_attrs(study_id) == EXAMPLE_ATTRS

        # Test overwriting value.
        check_set_and_get("dataset", "ImageNet")

        # Non-existent study id.
        non_existent_study_id = study_id + 1
        with pytest.raises(KeyError):
            storage.get_study_system_attrs(non_existent_study_id)

        # Non-existent study id.
        with pytest.raises(KeyError):
            storage.set_study_system_attr(non_existent_study_id, "key", "value")


@pytest.mark.parametrize("storage_mode", STORAGE_MODES)
def test_study_user_and_system_attrs_confusion(storage_mode: str) -> None:

    with StorageSupplier(storage_mode) as storage:
        study_id = storage.create_new_study()
        for key, value in EXAMPLE_ATTRS.items():
            storage.set_study_system_attr(study_id, key, value)
        assert storage.get_study_system_attrs(study_id) == EXAMPLE_ATTRS
        assert storage.get_study_user_attrs(study_id) == {}

        study_id = storage.create_new_study()
        for key, value in EXAMPLE_ATTRS.items():
            storage.set_study_user_attr(study_id, key, value)
        assert storage.get_study_user_attrs(study_id) == EXAMPLE_ATTRS
        assert storage.get_study_system_attrs(study_id) == {}


@pytest.mark.parametrize("storage_mode", STORAGE_MODES)
def test_create_new_trial(storage_mode: str) -> None:
    def _check_trials(
        trials: List[FrozenTrial],
        idx: int,
        trial_id: int,
        time_before_creation: datetime,
        time_after_creation: datetime,
    ) -> None:
        assert len(trials) == idx + 1
        assert len({t._trial_id for t in trials}) == idx + 1
        assert trial_id in {t._trial_id for t in trials}
        assert {t.number for t in trials} == set(range(idx + 1))
        assert all(t.state == TrialState.RUNNING for t in trials)
        assert all(t.params == {} for t in trials)
        assert all(t.intermediate_values == {} for t in trials)
        assert all(t.user_attrs == {} for t in trials)
        assert all(t.system_attrs == {} for t in trials)
        assert all(
            t.datetime_start < time_before_creation
            for t in trials
            if t._trial_id != trial_id and t.datetime_start is not None
        )
        assert all(
            time_before_creation < t.datetime_start < time_after_creation
            for t in trials
            if t._trial_id == trial_id and t.datetime_start is not None
        )
        assert all(t.datetime_complete is None for t in trials)
        assert all(t.value is None for t in trials)

    with StorageSupplier(storage_mode) as storage:

        study_id = storage.create_new_study()
        n_trial_in_study = 3
        for i in range(n_trial_in_study):
            time_before_creation = datetime.now()
            trial_id = storage.create_new_trial(study_id)
            time_after_creation = datetime.now()

            trials = storage.get_all_trials(study_id)
            _check_trials(trials, i, trial_id, time_before_creation, time_after_creation)

        # Create trial in non-existent study.
        with pytest.raises(KeyError):
            storage.create_new_trial(study_id + 1)

        study_id2 = storage.create_new_study()
        for i in range(n_trial_in_study):
            storage.create_new_trial(study_id2)

            trials = storage.get_all_trials(study_id2)
            # Check that the offset of trial.number is zero.
            assert {t.number for t in trials} == set(range(i + 1))

        trials = storage.get_all_trials(study_id) + storage.get_all_trials(study_id2)
        # Check trial_ids are unique across studies.
        assert len({t._trial_id for t in trials}) == 2 * n_trial_in_study


@pytest.mark.parametrize("storage_mode", STORAGE_MODES)
def test_create_new_trial_with_template_trial(storage_mode: str) -> None:

    start_time = datetime.now()
    complete_time = datetime.now()
    template_trial = FrozenTrial(
        state=TrialState.COMPLETE,
        value=10000,
        datetime_start=start_time,
        datetime_complete=complete_time,
        params={"x": 0.5},
        distributions={"x": FloatDistribution(0, 1)},
        user_attrs={"foo": "bar"},
        system_attrs={"baz": 123},
        intermediate_values={1: 10, 2: 100, 3: 1000},
        number=55,  # This entry is ignored.
        trial_id=-1,  # dummy value (unused).
    )

    def _check_trials(trials: List[FrozenTrial], idx: int, trial_id: int) -> None:
        assert len(trials) == idx + 1
        assert len({t._trial_id for t in trials}) == idx + 1
        assert trial_id in {t._trial_id for t in trials}
        assert {t.number for t in trials} == set(range(idx + 1))
        assert all(t.state == template_trial.state for t in trials)
        assert all(t.params == template_trial.params for t in trials)
        assert all(t.distributions == template_trial.distributions for t in trials)
        assert all(t.intermediate_values == template_trial.intermediate_values for t in trials)
        assert all(t.user_attrs == template_trial.user_attrs for t in trials)
        assert all(t.system_attrs == template_trial.system_attrs for t in trials)
        assert all(t.datetime_start == template_trial.datetime_start for t in trials)
        assert all(t.datetime_complete == template_trial.datetime_complete for t in trials)
        assert all(t.value == template_trial.value for t in trials)

    with StorageSupplier(storage_mode) as storage:

        study_id = storage.create_new_study()

        n_trial_in_study = 3
        for i in range(n_trial_in_study):
            trial_id = storage.create_new_trial(study_id, template_trial=template_trial)
            trials = storage.get_all_trials(study_id)
            _check_trials(trials, i, trial_id)

        # Create trial in non-existent study.
        with pytest.raises(KeyError):
            storage.create_new_trial(study_id + 1)

        study_id2 = storage.create_new_study()
        for i in range(n_trial_in_study):
            storage.create_new_trial(study_id2, template_trial=template_trial)
            trials = storage.get_all_trials(study_id2)
            assert {t.number for t in trials} == set(range(i + 1))

        trials = storage.get_all_trials(study_id) + storage.get_all_trials(study_id2)
        # Check trial_ids are unique across studies.
        assert len({t._trial_id for t in trials}) == 2 * n_trial_in_study


@pytest.mark.parametrize("storage_mode", STORAGE_MODES)
def test_get_trial_number_from_id(storage_mode: str) -> None:

    with StorageSupplier(storage_mode) as storage:
        # Check if trial_number starts from 0.
        study_id = storage.create_new_study()

        trial_id = storage.create_new_trial(study_id)
        assert storage.get_trial_number_from_id(trial_id) == 0

        trial_id = storage.create_new_trial(study_id)
        assert storage.get_trial_number_from_id(trial_id) == 1

        with pytest.raises(KeyError):
            storage.get_trial_number_from_id(trial_id + 1)


@pytest.mark.parametrize("storage_mode", STORAGE_MODES)
def test_set_trial_state(storage_mode: str) -> None:

    with StorageSupplier(storage_mode) as storage:

        if isinstance(storage, (InMemoryStorage, _CachedStorage)):
            pytest.skip("InMemoryStorage and _CachedStorage does not have set_trial_state()")
            return  # needed for mypy
        study_id = storage.create_new_study()
        trial_ids = [storage.create_new_trial(study_id) for _ in ALL_STATES]

        for trial_id, state in zip(trial_ids, ALL_STATES):
            if state == TrialState.WAITING:
                continue
            assert storage.get_trial(trial_id).state == TrialState.RUNNING
            datetime_start_prev = storage.get_trial(trial_id).datetime_start
            if state.is_finished():
                storage.set_trial_values(trial_id, (0.0,))
            storage.set_trial_state(trial_id, state)
            assert storage.get_trial(trial_id).state == state
            # Repeated state changes to RUNNING should not trigger further datetime_start changes.
            if state == TrialState.RUNNING:
                assert storage.get_trial(trial_id).datetime_start == datetime_start_prev
            if state.is_finished():
                assert storage.get_trial(trial_id).datetime_complete is not None
            else:
                assert storage.get_trial(trial_id).datetime_complete is None

        # Non-existent study.
        with pytest.raises(KeyError):
<<<<<<< HEAD
            non_existent_trial_id = max(trial_ids) + 1
=======
            non_existent_trial_id = trial_ids[-1] + 1
>>>>>>> dac2faa5
            storage.set_trial_state(
                non_existent_trial_id,
                state=TrialState.COMPLETE,
            )

        for state in ALL_STATES:
            if not state.is_finished():
                continue
            trial_id = storage.create_new_trial(study_id)
            storage.set_trial_values(trial_id, (0.0,))
            storage.set_trial_state(trial_id, state)
            for state2 in ALL_STATES:
                # Cannot update states of finished trials.
                with pytest.raises(RuntimeError):
                    storage.set_trial_state(trial_id, state2)


@pytest.mark.parametrize("storage_mode", STORAGE_MODES)
def test_set_trial_state_values_for_state(storage_mode: str) -> None:

    with StorageSupplier(storage_mode) as storage:

        study_id = storage.create_new_study()
        trial_ids = [storage.create_new_trial(study_id) for _ in ALL_STATES]

        for trial_id, state in zip(trial_ids, ALL_STATES):
            if state == TrialState.WAITING:
                continue
            assert storage.get_trial(trial_id).state == TrialState.RUNNING
            datetime_start_prev = storage.get_trial(trial_id).datetime_start
            storage.set_trial_state_values(
                trial_id, state=state, values=(0.0,) if state.is_finished() else None
            )
            assert storage.get_trial(trial_id).state == state
            # Repeated state changes to RUNNING should not trigger further datetime_start changes.
            if state == TrialState.RUNNING:
                assert storage.get_trial(trial_id).datetime_start == datetime_start_prev
            if state.is_finished():
                assert storage.get_trial(trial_id).datetime_complete is not None
            else:
                assert storage.get_trial(trial_id).datetime_complete is None

        # Non-existent study.
        with pytest.raises(KeyError):
            non_existent_trial_id = max(trial_ids) + 1
            storage.set_trial_state_values(
                non_existent_trial_id,
                state=TrialState.COMPLETE,
            )

        for state in ALL_STATES:
            if not state.is_finished():
                continue
            trial_id = storage.create_new_trial(study_id)
            storage.set_trial_state_values(trial_id, state=state, values=(0.0,))
            for state2 in ALL_STATES:
                # Cannot update states of finished trials.
                with pytest.raises(RuntimeError):
                    storage.set_trial_state_values(trial_id, state=state2)


@pytest.mark.parametrize("storage_mode", STORAGE_MODES)
def test_get_trial_param_and_get_trial_params(storage_mode: str) -> None:

    with StorageSupplier(storage_mode) as storage:
        _, study_to_trials = _setup_studies(storage, n_study=2, n_trial=5, seed=1)

        for _, trial_id_to_trial in study_to_trials.items():
            for trial_id, expected_trial in trial_id_to_trial.items():
                assert storage.get_trial_params(trial_id) == expected_trial.params
                for key in expected_trial.params.keys():
                    assert storage.get_trial_param(trial_id, key) == expected_trial.distributions[
                        key
                    ].to_internal_repr(expected_trial.params[key])

        non_existent_trial_id = (
            max(tid for ts in study_to_trials.values() for tid in ts.keys()) + 1
        )
        with pytest.raises(KeyError):
            storage.get_trial_params(non_existent_trial_id)
        with pytest.raises(KeyError):
            storage.get_trial_param(non_existent_trial_id, "paramA")
        existent_trial_id = non_existent_trial_id - 1
        with pytest.raises(KeyError):
            storage.get_trial_param(existent_trial_id, "dummy-key")


@pytest.mark.parametrize("storage_mode", STORAGE_MODES)
def test_set_trial_param(storage_mode: str) -> None:

    with StorageSupplier(storage_mode) as storage:

        # Setup test across multiple studies and trials.
        study_id = storage.create_new_study()
        trial_id_1 = storage.create_new_trial(study_id)
        trial_id_2 = storage.create_new_trial(study_id)
        trial_id_3 = storage.create_new_trial(storage.create_new_study())

        # Setup distributions.
        distribution_x = FloatDistribution(low=1.0, high=2.0)
        distribution_y_1 = CategoricalDistribution(choices=("Shibuya", "Ebisu", "Meguro"))
        distribution_y_2 = CategoricalDistribution(choices=("Shibuya", "Shinsen"))
        distribution_z = FloatDistribution(low=1.0, high=100.0, log=True)

        # Set new params.
        storage.set_trial_param(trial_id_1, "x", 0.5, distribution_x)
        storage.set_trial_param(trial_id_1, "y", 2, distribution_y_1)
        assert storage.get_trial_param(trial_id_1, "x") == 0.5
        assert storage.get_trial_param(trial_id_1, "y") == 2
        # Check set_param breaks neither get_trial nor get_trial_params.
        assert storage.get_trial(trial_id_1).params == {"x": 0.5, "y": "Meguro"}
        assert storage.get_trial_params(trial_id_1) == {"x": 0.5, "y": "Meguro"}
        # Duplicated registration should overwrite.
        storage.set_trial_param(trial_id_1, "x", 0.6, distribution_x)
        assert storage.get_trial_param(trial_id_1, "x") == 0.6
        assert storage.get_trial(trial_id_1).params == {"x": 0.6, "y": "Meguro"}
        assert storage.get_trial_params(trial_id_1) == {"x": 0.6, "y": "Meguro"}

        # Set params to another trial.
        storage.set_trial_param(trial_id_2, "x", 0.3, distribution_x)
        storage.set_trial_param(trial_id_2, "z", 0.1, distribution_z)
        assert storage.get_trial_param(trial_id_2, "x") == 0.3
        assert storage.get_trial_param(trial_id_2, "z") == 0.1
        assert storage.get_trial(trial_id_2).params == {"x": 0.3, "z": 0.1}
        assert storage.get_trial_params(trial_id_2) == {"x": 0.3, "z": 0.1}

        # Set params with distributions that do not match previous ones.
        with pytest.raises(ValueError):
            storage.set_trial_param(trial_id_2, "y", 0.5, distribution_z)
        # Choices in CategoricalDistribution should match including its order.
        with pytest.raises(ValueError):
            storage.set_trial_param(
                trial_id_2, "y", 2, CategoricalDistribution(choices=("Meguro", "Shibuya", "Ebisu"))
            )

        storage.set_trial_state_values(trial_id_2, state=TrialState.COMPLETE)
        # Cannot assign params to finished trial.
        with pytest.raises(RuntimeError):
            storage.set_trial_param(trial_id_2, "y", 2, distribution_y_1)
        # Check the previous call does not change the params.
        with pytest.raises(KeyError):
            storage.get_trial_param(trial_id_2, "y")
        # State should be checked prior to distribution compatibility.
        with pytest.raises(RuntimeError):
            storage.set_trial_param(trial_id_2, "y", 0.4, distribution_z)

        # Set params of trials in a different study.
        storage.set_trial_param(trial_id_3, "y", 1, distribution_y_2)
        assert storage.get_trial_param(trial_id_3, "y") == 1
        assert storage.get_trial(trial_id_3).params == {"y": "Shinsen"}
        assert storage.get_trial_params(trial_id_3) == {"y": "Shinsen"}

        # Set params of non-existent trial.
        non_existent_trial_id = max([trial_id_1, trial_id_2, trial_id_3]) + 1
        with pytest.raises(KeyError):
            storage.set_trial_param(non_existent_trial_id, "x", 0.1, distribution_x)


@pytest.mark.parametrize("storage_mode", STORAGE_MODES)
def test_set_trial_values(storage_mode: str) -> None:

    with StorageSupplier(storage_mode) as storage:

        if isinstance(storage, (InMemoryStorage, _CachedStorage)):
            pytest.skip("InMemoryStorage and _CachedStorage does not have set_trial_values()")
            return  # needed for mypy
        # Setup test across multiple studies and trials.
        study_id = storage.create_new_study()
        trial_id_1 = storage.create_new_trial(study_id)
        trial_id_2 = storage.create_new_trial(study_id)
        trial_id_3 = storage.create_new_trial(storage.create_new_study())
        trial_id_4 = storage.create_new_trial(study_id)
        trial_id_5 = storage.create_new_trial(study_id)

        # Test setting new value.
        storage.set_trial_values(trial_id_1, (0.5,))
        storage.set_trial_values(trial_id_3, (float("inf"),))
        storage.set_trial_values(trial_id_4, (0.1, 0.2, 0.3))
        storage.set_trial_values(trial_id_5, [0.1, 0.2, 0.3])

        assert storage.get_trial(trial_id_1).value == 0.5
        assert storage.get_trial(trial_id_2).value is None
        assert storage.get_trial(trial_id_3).value == float("inf")
        assert storage.get_trial(trial_id_4).values == [0.1, 0.2, 0.3]
        assert storage.get_trial(trial_id_5).values == [0.1, 0.2, 0.3]

        # Values can be overwritten.
        storage.set_trial_values(trial_id_1, (0.2,))
        assert storage.get_trial(trial_id_1).value == 0.2

        non_existent_trial_id = max(trial_id_1, trial_id_2, trial_id_3, trial_id_4, trial_id_5) + 1
        with pytest.raises(KeyError):
            storage.set_trial_values(non_existent_trial_id, (1,))

        storage.set_trial_state(trial_id_1, TrialState.COMPLETE)
        # Cannot change values of finished trials.
        with pytest.raises(RuntimeError):
            storage.set_trial_values(trial_id_1, (1,))


@pytest.mark.parametrize("storage_mode", STORAGE_MODES)
def test_set_trial_state_values_for_values(storage_mode: str) -> None:

    with StorageSupplier(storage_mode) as storage:

        # Setup test across multiple studies and trials.
        study_id = storage.create_new_study()
        trial_id_1 = storage.create_new_trial(study_id)
        trial_id_2 = storage.create_new_trial(study_id)
        trial_id_3 = storage.create_new_trial(storage.create_new_study())
        trial_id_4 = storage.create_new_trial(study_id)
        trial_id_5 = storage.create_new_trial(study_id)

        # Test setting new value.
        storage.set_trial_state_values(trial_id_1, state=TrialState.COMPLETE, values=(0.5,))
        storage.set_trial_state_values(
            trial_id_3, state=TrialState.COMPLETE, values=(float("inf"),)
        )
        storage.set_trial_state_values(
            trial_id_4, state=TrialState.WAITING, values=(0.1, 0.2, 0.3)
        )
        storage.set_trial_state_values(
            trial_id_5, state=TrialState.WAITING, values=[0.1, 0.2, 0.3]
        )

        assert storage.get_trial(trial_id_1).value == 0.5
        assert storage.get_trial(trial_id_2).value is None
        assert storage.get_trial(trial_id_3).value == float("inf")
        assert storage.get_trial(trial_id_4).values == [0.1, 0.2, 0.3]
        assert storage.get_trial(trial_id_5).values == [0.1, 0.2, 0.3]

        non_existent_trial_id = max(trial_id_1, trial_id_2, trial_id_3, trial_id_4, trial_id_5) + 1
        with pytest.raises(KeyError):
            storage.set_trial_state_values(
                non_existent_trial_id, state=TrialState.COMPLETE, values=(1,)
            )

        # Cannot change values of finished trials.
        with pytest.raises(RuntimeError):
            storage.set_trial_state_values(trial_id_1, state=TrialState.COMPLETE, values=(1,))


@pytest.mark.parametrize("storage_mode", STORAGE_MODES)
def test_set_trial_intermediate_value(storage_mode: str) -> None:

    with StorageSupplier(storage_mode) as storage:

        # Setup test across multiple studies and trials.
        study_id = storage.create_new_study()
        trial_id_1 = storage.create_new_trial(study_id)
        trial_id_2 = storage.create_new_trial(study_id)
        trial_id_3 = storage.create_new_trial(storage.create_new_study())
        trial_id_4 = storage.create_new_trial(study_id)

        # Test setting new values.
        storage.set_trial_intermediate_value(trial_id_1, 0, 0.3)
        storage.set_trial_intermediate_value(trial_id_1, 2, 0.4)
        storage.set_trial_intermediate_value(trial_id_3, 0, 0.1)
        storage.set_trial_intermediate_value(trial_id_3, 1, 0.4)
        storage.set_trial_intermediate_value(trial_id_3, 2, 0.5)
        storage.set_trial_intermediate_value(trial_id_3, 3, float("inf"))
        storage.set_trial_intermediate_value(trial_id_4, 0, float("nan"))

        assert storage.get_trial(trial_id_1).intermediate_values == {0: 0.3, 2: 0.4}
        assert storage.get_trial(trial_id_2).intermediate_values == {}
        assert storage.get_trial(trial_id_3).intermediate_values == {
            0: 0.1,
            1: 0.4,
            2: 0.5,
            3: float("inf"),
        }
        assert np.isnan(storage.get_trial(trial_id_4).intermediate_values[0])

        # Test setting existing step.
        storage.set_trial_intermediate_value(trial_id_1, 0, 0.2)
        assert storage.get_trial(trial_id_1).intermediate_values == {0: 0.2, 2: 0.4}

        non_existent_trial_id = max(trial_id_1, trial_id_2, trial_id_3, trial_id_4) + 1
        with pytest.raises(KeyError):
            storage.set_trial_intermediate_value(non_existent_trial_id, 0, 0.2)

        storage.set_trial_state_values(trial_id_1, state=TrialState.COMPLETE)
        # Cannot change values of finished trials.
        with pytest.raises(RuntimeError):
            storage.set_trial_intermediate_value(trial_id_1, 0, 0.2)


@pytest.mark.parametrize("storage_mode", STORAGE_MODES)
def test_get_trial_user_attrs(storage_mode: str) -> None:

    with StorageSupplier(storage_mode) as storage:
        _, study_to_trials = _setup_studies(storage, n_study=2, n_trial=5, seed=10)
        assert all(
            storage.get_trial_user_attrs(trial_id) == trial.user_attrs
            for trials in study_to_trials.values()
            for trial_id, trial in trials.items()
        )

        non_existent_trial = max(tid for ts in study_to_trials.values() for tid in ts.keys()) + 1
        with pytest.raises(KeyError):
            storage.get_trial_user_attrs(non_existent_trial)


@pytest.mark.parametrize("storage_mode", STORAGE_MODES)
def test_set_trial_user_attr(storage_mode: str) -> None:

    with StorageSupplier(storage_mode) as storage:
        trial_id_1 = storage.create_new_trial(storage.create_new_study())

        def check_set_and_get(trial_id: int, key: str, value: Any) -> None:

            storage.set_trial_user_attr(trial_id, key, value)
            assert storage.get_trial(trial_id).user_attrs[key] == value

        # Test setting value.
        for key, value in EXAMPLE_ATTRS.items():
            check_set_and_get(trial_id_1, key, value)
        assert storage.get_trial(trial_id_1).user_attrs == EXAMPLE_ATTRS

        # Test overwriting value.
        check_set_and_get(trial_id_1, "dataset", "ImageNet")

        # Test another trial.
        trial_id_2 = storage.create_new_trial(storage.create_new_study())
        check_set_and_get(trial_id_2, "baseline_score", 0.001)
        assert len(storage.get_trial(trial_id_2).user_attrs) == 1
        assert storage.get_trial(trial_id_2).user_attrs["baseline_score"] == 0.001

        # Cannot set attributes of non-existent trials.
        non_existent_trial_id = max({trial_id_1, trial_id_2}) + 1
        with pytest.raises(KeyError):
            storage.set_trial_user_attr(non_existent_trial_id, "key", "value")

        # Cannot set attributes of finished trials.
        storage.set_trial_state_values(trial_id_1, state=TrialState.COMPLETE)
        with pytest.raises(RuntimeError):
            storage.set_trial_user_attr(trial_id_1, "key", "value")


@pytest.mark.parametrize("storage_mode", STORAGE_MODES)
def test_get_trial_system_attrs(storage_mode: str) -> None:

    with StorageSupplier(storage_mode) as storage:
        _, study_to_trials = _setup_studies(storage, n_study=2, n_trial=5, seed=10)
        assert all(
            storage.get_trial_system_attrs(trial_id) == trial.system_attrs
            for trials in study_to_trials.values()
            for trial_id, trial in trials.items()
        )

        non_existent_trial = max(tid for ts in study_to_trials.values() for tid in ts.keys()) + 1
        with pytest.raises(KeyError):
            storage.get_trial_system_attrs(non_existent_trial)


@pytest.mark.parametrize("storage_mode", STORAGE_MODES)
def test_set_trial_system_attr(storage_mode: str) -> None:

    with StorageSupplier(storage_mode) as storage:
        study_id = storage.create_new_study()
        trial_id_1 = storage.create_new_trial(study_id)

        def check_set_and_get(trial_id: int, key: str, value: Any) -> None:

            storage.set_trial_system_attr(trial_id, key, value)
            assert storage.get_trial_system_attrs(trial_id)[key] == value

        # Test setting value.
        for key, value in EXAMPLE_ATTRS.items():
            check_set_and_get(trial_id_1, key, value)
        system_attrs = storage.get_trial(trial_id_1).system_attrs
        assert system_attrs == EXAMPLE_ATTRS

        # Test overwriting value.
        check_set_and_get(trial_id_1, "dataset", "ImageNet")

        # Test another trial.
        trial_id_2 = storage.create_new_trial(study_id)
        check_set_and_get(trial_id_2, "baseline_score", 0.001)
        system_attrs = storage.get_trial(trial_id_2).system_attrs
        assert system_attrs == {"baseline_score": 0.001}

        # Cannot set attributes of non-existent trials.
        non_existent_trial_id = max({trial_id_1, trial_id_2}) + 1
        with pytest.raises(KeyError):
            storage.set_trial_system_attr(non_existent_trial_id, "key", "value")

        # Cannot set attributes of finished trials.
        storage.set_trial_state_values(trial_id_1, state=TrialState.COMPLETE)
        with pytest.raises(RuntimeError):
            storage.set_trial_system_attr(trial_id_1, "key", "value")


@pytest.mark.parametrize("storage_mode", STORAGE_MODES)
@pytest.mark.parametrize("include_best_trial", [True, False])
def test_get_all_study_summaries(storage_mode: str, include_best_trial: bool) -> None:

    with StorageSupplier(storage_mode) as storage:
        expected_summaries, _ = _setup_studies(storage, n_study=10, n_trial=10, seed=46)
        summaries = storage.get_all_study_summaries(include_best_trial=include_best_trial)
        assert len(summaries) == len(expected_summaries)
        for _, expected_summary in expected_summaries.items():
            summary: Optional[StudySummary] = None
            for s in summaries:
                if s.study_name == expected_summary.study_name:
                    summary = s
                    break
            assert summary is not None
            assert summary.direction == expected_summary.direction
            assert summary.datetime_start == expected_summary.datetime_start
            assert summary.study_name == expected_summary.study_name
            assert summary.n_trials == expected_summary.n_trials
            assert summary.user_attrs == expected_summary.user_attrs
            assert summary.system_attrs == expected_summary.system_attrs
            if include_best_trial:
                if expected_summary.best_trial is not None:
                    assert summary.best_trial is not None
                    assert summary.best_trial == expected_summary.best_trial
            else:
                assert summary.best_trial is None


@pytest.mark.parametrize("storage_mode", STORAGE_MODES)
def test_get_trial(storage_mode: str) -> None:

    with StorageSupplier(storage_mode) as storage:
        _, study_to_trials = _setup_studies(storage, n_study=2, n_trial=20, seed=47)

        for _, expected_trials in study_to_trials.items():
            for expected_trial in expected_trials.values():
                trial = storage.get_trial(expected_trial._trial_id)
                assert trial == expected_trial

        non_existent_trial_id = (
            max(tid for ts in study_to_trials.values() for tid in ts.keys()) + 1
        )
        with pytest.raises(KeyError):
            storage.get_trial(non_existent_trial_id)


@pytest.mark.parametrize("storage_mode", STORAGE_MODES)
def test_get_all_trials(storage_mode: str) -> None:

    with StorageSupplier(storage_mode) as storage:
        _, study_to_trials = _setup_studies(storage, n_study=2, n_trial=20, seed=48)

        for study_id, expected_trials in study_to_trials.items():
            trials = storage.get_all_trials(study_id)
            for trial in trials:
                expected_trial = expected_trials[trial._trial_id]
                assert trial == expected_trial

        non_existent_study_id = max(study_to_trials.keys()) + 1
        with pytest.raises(KeyError):
            storage.get_all_trials(non_existent_study_id)


@pytest.mark.parametrize("storage_mode", STORAGE_MODES)
def test_get_all_trials_deepcopy_option(storage_mode: str) -> None:

    with StorageSupplier(storage_mode) as storage:
        study_summaries, study_to_trials = _setup_studies(storage, n_study=2, n_trial=5, seed=49)

        for study_id in study_summaries:
            with patch("copy.deepcopy", wraps=copy.deepcopy) as mock_object:
                trials0 = storage.get_all_trials(study_id, deepcopy=True)
                assert mock_object.call_count > 0
                assert len(trials0) == len(study_to_trials[study_id])

            # Check modifying output does not break the internal state of the storage.
            trials0_original = copy.deepcopy(trials0)
            trials0[0].params["x"] = 0.1

            with patch("copy.deepcopy", wraps=copy.deepcopy) as mock_object:
                trials1 = storage.get_all_trials(study_id, deepcopy=False)
                assert mock_object.call_count == 0
                assert trials0_original == trials1


@pytest.mark.parametrize("storage_mode", STORAGE_MODES)
def test_get_all_trials_state_option(storage_mode: str) -> None:

    with StorageSupplier(storage_mode) as storage:
        study_id = storage.create_new_study()
        storage.set_study_directions(study_id, [StudyDirection.MAXIMIZE])
        generator = random.Random(51)

        states = (
            TrialState.COMPLETE,
            TrialState.COMPLETE,
            TrialState.PRUNED,
        )

        for state in states:
            t = _generate_trial(generator)
            t.state = state
            storage.create_new_trial(study_id, template_trial=t)

        trials = storage.get_all_trials(study_id, states=None)
        assert len(trials) == 3

        trials = storage.get_all_trials(study_id, states=(TrialState.COMPLETE,))
        assert len(trials) == 2
        assert all(t.state == TrialState.COMPLETE for t in trials)

        trials = storage.get_all_trials(study_id, states=(TrialState.COMPLETE, TrialState.PRUNED))
        assert len(trials) == 3
        assert all(t.state in (TrialState.COMPLETE, TrialState.PRUNED) for t in trials)

        trials = storage.get_all_trials(study_id, states=())
        assert len(trials) == 0

        other_states = [
            s for s in ALL_STATES if s != TrialState.COMPLETE and s != TrialState.PRUNED
        ]
        for state in other_states:
            trials = storage.get_all_trials(study_id, states=(state,))
            assert len(trials) == 0


@pytest.mark.parametrize("storage_mode", STORAGE_MODES)
def test_get_n_trials(storage_mode: str) -> None:

    with StorageSupplier(storage_mode) as storage:
        study_id_to_summaries, _ = _setup_studies(storage, n_study=2, n_trial=7, seed=50)
        for study_id in study_id_to_summaries:
            assert storage.get_n_trials(study_id) == 7

        non_existent_study_id = max(study_id_to_summaries.keys()) + 1
        with pytest.raises(KeyError):
            assert storage.get_n_trials(non_existent_study_id)


@pytest.mark.parametrize("storage_mode", STORAGE_MODES)
def test_get_n_trials_state_option(storage_mode: str) -> None:

    with StorageSupplier(storage_mode) as storage:
        study_id = storage.create_new_study()
        storage.set_study_directions(study_id, (StudyDirection.MAXIMIZE,))
        generator = random.Random(51)

        states = [
            TrialState.COMPLETE,
            TrialState.COMPLETE,
            TrialState.PRUNED,
        ]

        for s in states:
            t = _generate_trial(generator)
            t.state = s
            storage.create_new_trial(study_id, template_trial=t)

        assert storage.get_n_trials(study_id, TrialState.COMPLETE) == 2
        assert storage.get_n_trials(study_id, TrialState.PRUNED) == 1

        other_states = [
            s for s in ALL_STATES if s != TrialState.COMPLETE and s != TrialState.PRUNED
        ]
        for s in other_states:
            assert storage.get_n_trials(study_id, s) == 0


@pytest.mark.parametrize("storage_mode", STORAGE_MODES)
def test_get_best_trial(storage_mode: str) -> None:

    with StorageSupplier(storage_mode) as storage:
        study_id = storage.create_new_study()
        with pytest.raises(ValueError):
            storage.get_best_trial(study_id)

        with pytest.raises(KeyError):
            storage.get_best_trial(study_id + 1)

        storage.set_study_directions(study_id, (StudyDirection.MAXIMIZE,))
        generator = random.Random(51)
        for i in range(3):
            template_trial = _generate_trial(generator)
            template_trial.state = TrialState.COMPLETE
            template_trial.value = float(i)
            storage.create_new_trial(study_id, template_trial=template_trial)
        assert storage.get_best_trial(study_id).number == i


@pytest.mark.parametrize("storage_mode", ["sqlite", "redis"])
def test_get_trials_excluded_trial_ids(storage_mode: str) -> None:

    with StorageSupplier(storage_mode) as storage:
        assert isinstance(storage, (RDBStorage, RedisStorage))
        study_id = storage.create_new_study()

        storage.create_new_trial(study_id)

        trials = storage._get_trials(study_id, states=None, excluded_trial_ids=set())
        assert len(trials) == 1

        # A large exclusion list used to raise errors. Check that it is not an issue.
        # See https://github.com/optuna/optuna/issues/1457.
        trials = storage._get_trials(study_id, states=None, excluded_trial_ids=set(range(500000)))
        assert len(trials) == 0


def _setup_studies(
    storage: BaseStorage,
    n_study: int,
    n_trial: int,
    seed: int,
    direction: Optional[StudyDirection] = None,
) -> Tuple[Dict[int, StudySummary], Dict[int, Dict[int, FrozenTrial]]]:
    generator = random.Random(seed)
    study_id_to_summary: Dict[int, StudySummary] = {}
    study_id_to_trials: Dict[int, Dict[int, FrozenTrial]] = {}
    for i in range(n_study):
        study_name = "test-study-name-{}".format(i)
        study_id = storage.create_new_study(study_name=study_name)
        if direction is None:
            direction = generator.choice([StudyDirection.MINIMIZE, StudyDirection.MAXIMIZE])
        storage.set_study_directions(study_id, (direction,))
        storage.set_study_user_attr(study_id, "u", i)
        storage.set_study_system_attr(study_id, "s", i)
        best_trial = None
        trials = {}
        datetime_start = None
        for j in range(n_trial):
            trial = _generate_trial(generator)
            trial.number = j
            trial._trial_id = storage.create_new_trial(study_id, trial)
            trials[trial._trial_id] = trial
            if datetime_start is None:
                datetime_start = trial.datetime_start
            else:
                datetime_start = min(datetime_start, trial.datetime_start)
            if trial.state == TrialState.COMPLETE and trial.value is not None:
                if best_trial is None:
                    best_trial = trial
                else:
                    if direction == StudyDirection.MINIMIZE and trial.value < best_trial.value:
                        best_trial = trial
                    elif direction == StudyDirection.MAXIMIZE and best_trial.value < trial.value:
                        best_trial = trial
        study_id_to_trials[study_id] = trials
        study_id_to_summary[study_id] = StudySummary(
            study_name=study_name,
            direction=direction,
            best_trial=best_trial,
            user_attrs={"u": i},
            system_attrs={"s": i},
            n_trials=len(trials),
            datetime_start=datetime_start,
            study_id=study_id,
        )
    return study_id_to_summary, study_id_to_trials


def _generate_trial(generator: random.Random) -> FrozenTrial:
    example_params = {
        "paramA": (generator.uniform(0, 1), FloatDistribution(0, 1)),
        "paramB": (generator.uniform(1, 2), FloatDistribution(1, 2, log=True)),
        "paramC": (
            generator.choice(["CatA", "CatB", "CatC"]),
            CategoricalDistribution(("CatA", "CatB", "CatC")),
        ),
        "paramD": (generator.uniform(-3, 0), FloatDistribution(-3, 0)),
        "paramE": (generator.choice([0.1, 0.2]), CategoricalDistribution((0.1, 0.2))),
    }
    example_attrs = {
        "attrA": "valueA",
        "attrB": 1,
        "attrC": None,
        "attrD": {"baseline_score": 0.001, "tags": ["image", "classification"]},
    }
    state = generator.choice(ALL_STATES)
    params = {}
    distributions = {}
    user_attrs = {}
    system_attrs = {}
    intermediate_values = {}
    for key, (value, dist) in example_params.items():
        if generator.choice([True, False]):
            params[key] = value
            distributions[key] = dist
    for key, value in example_attrs.items():
        if generator.choice([True, False]):
            user_attrs["usr_" + key] = value
        if generator.choice([True, False]):
            system_attrs["sys_" + key] = value
    for i in range(generator.randint(4, 10)):
        if generator.choice([True, False]):
            intermediate_values[i] = generator.uniform(-10, 10)
    return FrozenTrial(
        number=0,  # dummy
        state=state,
        value=generator.uniform(-10, 10),
        datetime_start=datetime.now(),
        datetime_complete=datetime.now() if state.is_finished() else None,
        params=params,
        distributions=distributions,
        user_attrs=user_attrs,
        system_attrs=system_attrs,
        intermediate_values=intermediate_values,
        trial_id=0,  # dummy
    )


@pytest.mark.parametrize("storage_mode", STORAGE_MODES)
def test_get_best_trial_for_multi_objective_optimization(storage_mode: str) -> None:

    with StorageSupplier(storage_mode) as storage:
        study_id = storage.create_new_study()

        storage.set_study_directions(study_id, (StudyDirection.MAXIMIZE, StudyDirection.MINIMIZE))
        generator = random.Random(51)
        for i in range(3):
            template_trial = _generate_trial(generator)
            template_trial.state = TrialState.COMPLETE
            template_trial.values = [i, i + 1]
            storage.create_new_trial(study_id, template_trial=template_trial)

        with pytest.raises(RuntimeError):
            storage.get_best_trial(study_id)


@pytest.mark.parametrize("storage_mode", STORAGE_MODES)
def test_get_trial_id_from_study_id_trial_number(storage_mode: str) -> None:

    with StorageSupplier(storage_mode) as storage:
        with pytest.raises(KeyError):  # Matching study does not exist.
            storage.get_trial_id_from_study_id_trial_number(study_id=0, trial_number=0)

        study_id = storage.create_new_study()

        with pytest.raises(KeyError):  # Matching trial does not exist.
            storage.get_trial_id_from_study_id_trial_number(study_id, trial_number=0)

        trial_id = storage.create_new_trial(study_id)

        assert trial_id == storage.get_trial_id_from_study_id_trial_number(
            study_id, trial_number=0
        )

        # Trial IDs are globally unique within a storage but numbers are only unique within a
        # study. Create a second study within the same storage.
        study_id = storage.create_new_study()

        trial_id = storage.create_new_trial(study_id)

        assert trial_id == storage.get_trial_id_from_study_id_trial_number(
            study_id, trial_number=0
        )


@pytest.mark.parametrize("storage_mode", STORAGE_MODES_HEARTBEAT)
def test_fail_stale_trials_with_optimize(storage_mode: str) -> None:

    heartbeat_interval = 1
    grace_period = 2

    with StorageSupplier(
        storage_mode, heartbeat_interval=heartbeat_interval, grace_period=grace_period
    ) as storage:
        assert storage.is_heartbeat_enabled()

        study1 = optuna.create_study(storage=storage)
        study2 = optuna.create_study(storage=storage)

        with pytest.warns(UserWarning):
            trial1 = study1.ask()
            trial2 = study2.ask()
        storage.record_heartbeat(trial1._trial_id)
        storage.record_heartbeat(trial2._trial_id)
        time.sleep(grace_period + 1)

        assert study1.trials[0].state is TrialState.RUNNING
        assert study2.trials[0].state is TrialState.RUNNING

        # Exceptions raised in spawned threads are caught by `_TestableThread`.
        with patch("optuna.study._optimize.Thread", _TestableThread):
            study1.optimize(lambda _: 1.0, n_trials=1)

        assert study1.trials[0].state is TrialState.FAIL
        assert study2.trials[0].state is TrialState.RUNNING


@pytest.mark.parametrize("storage_mode", STORAGE_MODES_HEARTBEAT)
def test_invalid_heartbeat_interval_and_grace_period(storage_mode: str) -> None:

    with pytest.raises(ValueError):
        with StorageSupplier(storage_mode, heartbeat_interval=-1):
            pass

    with pytest.raises(ValueError):
        with StorageSupplier(storage_mode, grace_period=-1):
            pass


@pytest.mark.parametrize("storage_mode", STORAGE_MODES_HEARTBEAT)
def test_failed_trial_callback(storage_mode: str) -> None:
    heartbeat_interval = 1
    grace_period = 2

    def _failed_trial_callback(study: Study, trial: FrozenTrial) -> None:
        assert study.system_attrs["test"] == "A"
        assert trial.system_attrs["test"] == "B"

    failed_trial_callback = Mock(wraps=_failed_trial_callback)

    with StorageSupplier(
        storage_mode,
        heartbeat_interval=heartbeat_interval,
        grace_period=grace_period,
        failed_trial_callback=failed_trial_callback,
    ) as storage:
        assert storage.is_heartbeat_enabled()

        study = optuna.create_study(storage=storage)
        study.set_system_attr("test", "A")

        with pytest.warns(UserWarning):
            trial = study.ask()
        trial.set_system_attr("test", "B")
        storage.record_heartbeat(trial._trial_id)
        time.sleep(grace_period + 1)

        # Exceptions raised in spawned threads are caught by `_TestableThread`.
        with patch("optuna.study._optimize.Thread", _TestableThread):
            study.optimize(lambda _: 1.0, n_trials=1)
            failed_trial_callback.assert_called_once()


@pytest.mark.parametrize(
    "storage_mode,max_retry", itertools.product(STORAGE_MODES_HEARTBEAT, [None, 0, 1])
)
def test_retry_failed_trial_callback(storage_mode: str, max_retry: Optional[int]) -> None:
    heartbeat_interval = 1
    grace_period = 2

    with StorageSupplier(
        storage_mode,
        heartbeat_interval=heartbeat_interval,
        grace_period=grace_period,
        failed_trial_callback=RetryFailedTrialCallback(max_retry=max_retry),
    ) as storage:
        assert storage.is_heartbeat_enabled()

        study = optuna.create_study(storage=storage)

        with pytest.warns(UserWarning):
            trial = study.ask()
        trial.suggest_float("_", -1, -1)
        trial.report(0.5, 1)
        storage.record_heartbeat(trial._trial_id)
        time.sleep(grace_period + 1)

        # Exceptions raised in spawned threads are caught by `_TestableThread`.
        with patch("optuna.study._optimize.Thread", _TestableThread):
            study.optimize(lambda _: 1.0, n_trials=1)

        # Test the last trial to see if it was a retry of the first trial or not.
        # Test max_retry=None to see if trial is retried.
        # Test max_retry=0 to see if no trials are retried.
        # Test max_retry=1 to see if trial is retried.
        assert RetryFailedTrialCallback.retried_trial_number(study.trials[1]) == (
            None if max_retry == 0 else 0
        )
        # Test inheritance of trial fields.
        if max_retry != 0:
            assert study.trials[0].params == study.trials[1].params
            assert study.trials[0].distributions == study.trials[1].distributions
            assert study.trials[0].user_attrs == study.trials[1].user_attrs
            # Only `intermediate_values` are not inherited.
            assert study.trials[1].intermediate_values == {}


@pytest.mark.parametrize(
    "storage_mode,max_retry", itertools.product(STORAGE_MODES_HEARTBEAT, [None, 0, 1])
)
def test_retry_failed_trial_callback_intermediate(
    storage_mode: str, max_retry: Optional[int]
) -> None:
    heartbeat_interval = 1
    grace_period = 2

    with StorageSupplier(
        storage_mode,
        heartbeat_interval=heartbeat_interval,
        grace_period=grace_period,
        failed_trial_callback=RetryFailedTrialCallback(
            max_retry=max_retry, inherit_intermediate_values=True
        ),
    ) as storage:
        assert storage.is_heartbeat_enabled()

        study = optuna.create_study(storage=storage)

        trial = study.ask()
        trial.suggest_float("_", -1, -1)
        trial.report(0.5, 1)
        storage.record_heartbeat(trial._trial_id)
        time.sleep(grace_period + 1)

        # Exceptions raised in spawned threads are caught by `_TestableThread`.
        with patch("optuna.study._optimize.Thread", _TestableThread):
            study.optimize(lambda _: 1.0, n_trials=1)

        # Test the last trial to see if it was a retry of the first trial or not.
        # Test max_retry=None to see if trial is retried.
        # Test max_retry=0 to see if no trials are retried.
        # Test max_retry=1 to see if trial is retried.
        assert RetryFailedTrialCallback.retried_trial_number(study.trials[1]) == (
            None if max_retry == 0 else 0
        )
        # Test inheritance of trial fields.
        if max_retry != 0:
            assert study.trials[0].params == study.trials[1].params
            assert study.trials[0].distributions == study.trials[1].distributions
            assert study.trials[0].user_attrs == study.trials[1].user_attrs
            assert study.trials[0].intermediate_values == study.trials[1].intermediate_values


@pytest.mark.parametrize("storage_mode", ["sqlite", "redis"])
@pytest.mark.parametrize("grace_period", [None, 2])
def test_fail_stale_trials(storage_mode: str, grace_period: Optional[int]) -> None:
    heartbeat_interval = 1
    _grace_period = (heartbeat_interval * 2) if grace_period is None else grace_period

    def failed_trial_callback(study: "optuna.Study", trial: FrozenTrial) -> None:
        assert study.system_attrs["test"] == "A"
        assert trial.system_attrs["test"] == "B"

    with StorageSupplier(storage_mode) as storage:
        assert isinstance(storage, (RDBStorage, RedisStorage))
        storage.heartbeat_interval = heartbeat_interval
        storage.grace_period = grace_period
        storage.failed_trial_callback = failed_trial_callback
        study = optuna.create_study(storage=storage)
        study.set_system_attr("test", "A")

        with pytest.warns(UserWarning):
            trial = study.ask()
        trial.set_system_attr("test", "B")
        storage.record_heartbeat(trial._trial_id)
        time.sleep(_grace_period + 1)

        assert study.trials[0].state is TrialState.RUNNING

        optuna.storages.fail_stale_trials(study)

        assert study.trials[0].state is TrialState.FAIL


@pytest.mark.parametrize("storage_mode", ["sqlite", "redis"])
def test_fail_stale_trials_raw(storage_mode: str) -> None:
    heartbeat_interval = 1
    grace_period = 2

    with StorageSupplier(storage_mode) as storage:
        assert isinstance(storage, (RDBStorage, RedisStorage))
        storage.heartbeat_interval = heartbeat_interval
        storage.grace_period = grace_period

        study_id = storage.create_new_study()
        assert storage.fail_stale_trials(study_id) == []


@pytest.mark.parametrize("storage_mode", ["sqlite", "redis"])
def test_get_stale_trial_ids(storage_mode: str) -> None:
    heartbeat_interval = 1
    grace_period = 2

    with StorageSupplier(storage_mode) as storage:
        assert isinstance(storage, (RDBStorage, RedisStorage))
        storage.heartbeat_interval = heartbeat_interval
        storage.grace_period = grace_period
        study = optuna.create_study(storage=storage)

        with pytest.warns(UserWarning):
            trial = study.ask()
        storage.record_heartbeat(trial._trial_id)
        time.sleep(grace_period + 1)
        assert len(storage._get_stale_trial_ids(study._study_id)) == 1
        assert storage._get_stale_trial_ids(study._study_id)[0] == trial._trial_id


@pytest.mark.parametrize("storage_mode", STORAGE_MODES)
def test_read_trials_from_remote_storage(storage_mode: str) -> None:

    with StorageSupplier(storage_mode) as storage:

        study_id = storage.create_new_study()
        storage.read_trials_from_remote_storage(study_id)

        # Non-existent study.
        with pytest.raises(KeyError):
            storage.read_trials_from_remote_storage(study_id + 1)


@pytest.mark.parametrize("storage_mode", STORAGE_MODES_HEARTBEAT)
def test_retry_failed_trial_callback_repetitive_failure(storage_mode: str) -> None:
    heartbeat_interval = 1
    grace_period = 2
    max_retry = 3
    n_trials = 5

    with StorageSupplier(
        storage_mode,
        heartbeat_interval=heartbeat_interval,
        grace_period=grace_period,
        failed_trial_callback=RetryFailedTrialCallback(max_retry=max_retry),
    ) as storage:
        study = optuna.create_study(storage=storage)

        # Make repeatedly failed and retried trials by heartbeat.
        for _ in range(n_trials):
            trial = study.ask()
            storage.record_heartbeat(trial._trial_id)
            time.sleep(grace_period + 1)
            optuna.storages.fail_stale_trials(study)

        trials = study.trials

        assert len(trials) == n_trials + 1

        assert "failed_trial" not in trials[0].system_attrs
        assert "retry_history" not in trials[0].system_attrs

        # The trials 1-3 are retried ones originating from the trial 0.
        assert trials[1].system_attrs["failed_trial"] == 0
        assert trials[1].system_attrs["retry_history"] == [0]

        assert trials[2].system_attrs["failed_trial"] == 0
        assert trials[2].system_attrs["retry_history"] == [0, 1]

        assert trials[3].system_attrs["failed_trial"] == 0
        assert trials[3].system_attrs["retry_history"] == [0, 1, 2]

        # Trials 4 and later are the newly started ones and
        # they are retried after exceeding max_retry.
        assert "failed_trial" not in trials[4].system_attrs
        assert "retry_history" not in trials[4].system_attrs
        assert trials[5].system_attrs["failed_trial"] == 4
        assert trials[5].system_attrs["retry_history"] == [4]


@pytest.mark.parametrize("storage_mode", STORAGE_MODES)
def test_pickle_storage(storage_mode: str) -> None:
    if "redis" in storage_mode:
        pytest.skip("Redis storage is not picklable")

    with StorageSupplier(storage_mode) as storage:
        study_id = storage.create_new_study()
        storage.set_study_system_attr(study_id, "key", "pickle")

        restored_storage = pickle.loads(pickle.dumps(storage))

        storage_system_attrs = storage.get_study_system_attrs(study_id)
        restored_storage_system_attrs = restored_storage.get_study_system_attrs(study_id)
        assert storage_system_attrs == restored_storage_system_attrs == {"key": "pickle"}

        if isinstance(storage, RDBStorage):
            assert storage.url == restored_storage.url
            assert storage.engine_kwargs == restored_storage.engine_kwargs
            assert storage.skip_compatibility_check == restored_storage.skip_compatibility_check
            assert storage.engine != restored_storage.engine
            assert storage.scoped_session != restored_storage.scoped_session
            assert storage._version_manager != restored_storage._version_manager


@pytest.mark.parametrize("storage_mode", STORAGE_MODES)
def test_check_trial_is_updatable(storage_mode: str) -> None:
    with StorageSupplier(storage_mode) as storage:
        study_id = storage.create_new_study()
        trial_id = storage.create_new_trial(study_id)

        storage.check_trial_is_updatable(trial_id, TrialState.RUNNING)
        storage.check_trial_is_updatable(trial_id, TrialState.WAITING)

        with pytest.raises(RuntimeError):
            storage.check_trial_is_updatable(trial_id, TrialState.FAIL)

        with pytest.raises(RuntimeError):
            storage.check_trial_is_updatable(trial_id, TrialState.PRUNED)

        with pytest.raises(RuntimeError):
            storage.check_trial_is_updatable(trial_id, TrialState.COMPLETE)<|MERGE_RESOLUTION|>--- conflicted
+++ resolved
@@ -490,11 +490,7 @@
 
         # Non-existent study.
         with pytest.raises(KeyError):
-<<<<<<< HEAD
             non_existent_trial_id = max(trial_ids) + 1
-=======
-            non_existent_trial_id = trial_ids[-1] + 1
->>>>>>> dac2faa5
             storage.set_trial_state(
                 non_existent_trial_id,
                 state=TrialState.COMPLETE,
