import copy
import itertools
import multiprocessing
import pickle
import threading
import time
from typing import Any
from typing import Callable
from typing import Dict
from typing import List
from typing import Optional
from unittest.mock import Mock
from unittest.mock import patch
import uuid

import _pytest.capture
import pytest

from optuna import copy_study
from optuna import create_study
from optuna import create_trial
from optuna import delete_study
from optuna import distributions
from optuna import get_all_study_summaries
from optuna import load_study
from optuna import logging
from optuna import Study
from optuna import Trial
from optuna import TrialPruned
from optuna.exceptions import DuplicatedStudyError
from optuna.study import StudyDirection
from optuna.testing.storages import STORAGE_MODES
from optuna.testing.storages import StorageSupplier
from optuna.trial import FrozenTrial
from optuna.trial import TrialState


CallbackFuncType = Callable[[Study, FrozenTrial], None]


def func(trial: Trial, x_max: float = 1.0) -> float:

    x = trial.suggest_float("x", -x_max, x_max)
    y = trial.suggest_float("y", 20, 30, log=True)
    z = trial.suggest_categorical("z", (-1.0, 1.0))
    assert isinstance(z, float)
    return (x - 2) ** 2 + (y - 25) ** 2 + z


class Func:
    def __init__(self, sleep_sec: Optional[float] = None) -> None:

        self.n_calls = 0
        self.sleep_sec = sleep_sec
        self.lock = threading.Lock()
        self.x_max = 10.0

    def __call__(self, trial: Trial) -> float:

        with self.lock:
            self.n_calls += 1
            x_max = self.x_max
            self.x_max *= 0.9

        # Sleep for testing parallelism
        if self.sleep_sec is not None:
            time.sleep(self.sleep_sec)

        value = func(trial, x_max)
        check_params(trial.params)
        return value


def check_params(params: Dict[str, Any]) -> None:

    assert sorted(params.keys()) == ["x", "y", "z"]


def check_value(value: Optional[float]) -> None:

    assert isinstance(value, float)
    assert -1.0 <= value <= 12.0**2 + 5.0**2 + 1.0


def check_frozen_trial(frozen_trial: FrozenTrial) -> None:

    if frozen_trial.state == TrialState.COMPLETE:
        check_params(frozen_trial.params)
        check_value(frozen_trial.value)


def check_study(study: Study) -> None:

    for trial in study.trials:
        check_frozen_trial(trial)

    assert not study._is_multi_objective()

    complete_trials = study.get_trials(deepcopy=False, states=(TrialState.COMPLETE,))
    if len(complete_trials) == 0:
        with pytest.raises(ValueError):
            study.best_params
        with pytest.raises(ValueError):
            study.best_value
        with pytest.raises(ValueError):
            study.best_trial
    else:
        check_params(study.best_params)
        check_value(study.best_value)
        check_frozen_trial(study.best_trial)


def test_optimize_trivial_in_memory_new() -> None:

    study = create_study()
    study.optimize(func, n_trials=10)
    check_study(study)


def test_optimize_trivial_in_memory_resume() -> None:

    study = create_study()
    study.optimize(func, n_trials=10)
    study.optimize(func, n_trials=10)
    check_study(study)


def test_optimize_trivial_rdb_resume_study() -> None:

    study = create_study(storage="sqlite:///:memory:")
    study.optimize(func, n_trials=10)
    check_study(study)


def test_optimize_with_direction() -> None:

    study = create_study(direction="minimize")
    study.optimize(func, n_trials=10)
    assert study.direction == StudyDirection.MINIMIZE
    check_study(study)

    study = create_study(direction="maximize")
    study.optimize(func, n_trials=10)
    assert study.direction == StudyDirection.MAXIMIZE
    check_study(study)

    with pytest.raises(ValueError):
        create_study(direction="test")


@pytest.mark.parametrize(
    "n_trials, n_jobs, storage_mode",
    itertools.product((0, 1, 20), (1, 2, -1), STORAGE_MODES),  # n_trials  # n_jobs  # storage_mode
)
def test_optimize_parallel(n_trials: int, n_jobs: int, storage_mode: str) -> None:

    f = Func()

    with StorageSupplier(storage_mode) as storage:
        study = create_study(storage=storage)
        study.optimize(f, n_trials=n_trials, n_jobs=n_jobs)
        assert f.n_calls == len(study.trials) == n_trials
        check_study(study)


@pytest.mark.parametrize(
    "n_trials, n_jobs, storage_mode",
    itertools.product(
        (0, 1, 20, None), (1, 2, -1), STORAGE_MODES  # n_trials  # n_jobs  # storage_mode
    ),
)
def test_optimize_parallel_timeout(n_trials: int, n_jobs: int, storage_mode: str) -> None:

    sleep_sec = 0.1
    timeout_sec = 1.0
    f = Func(sleep_sec=sleep_sec)

    with StorageSupplier(storage_mode) as storage:
        study = create_study(storage=storage)
        study.optimize(f, n_trials=n_trials, n_jobs=n_jobs, timeout=timeout_sec)

        assert f.n_calls == len(study.trials)

        if n_trials is not None:
            assert f.n_calls <= n_trials

        # A thread can process at most (timeout_sec / sleep_sec + 1) trials.
        n_jobs_actual = n_jobs if n_jobs != -1 else multiprocessing.cpu_count()
        max_calls = (timeout_sec / sleep_sec + 1) * n_jobs_actual
        assert f.n_calls <= max_calls

        check_study(study)


@pytest.mark.parametrize("storage_mode", STORAGE_MODES)
def test_optimize_with_catch(storage_mode: str) -> None:

    with StorageSupplier(storage_mode) as storage:
        study = create_study(storage=storage)

        def func_value_error(_: Trial) -> float:

            raise ValueError

        # Test default exceptions.
        with pytest.raises(ValueError):
            study.optimize(func_value_error, n_trials=20)
        assert len(study.trials) == 1
        assert all(trial.state == TrialState.FAIL for trial in study.trials)

        # Test acceptable exception.
        study.optimize(func_value_error, n_trials=20, catch=(ValueError,))
        assert len(study.trials) == 21
        assert all(trial.state == TrialState.FAIL for trial in study.trials)

        # Test trial with unacceptable exception.
        with pytest.raises(ValueError):
            study.optimize(func_value_error, n_trials=20, catch=(ArithmeticError,))
        assert len(study.trials) == 22
        assert all(trial.state == TrialState.FAIL for trial in study.trials)


@pytest.mark.parametrize("catch", [[], [Exception], None, 1])
def test_optimize_with_catch_invalid_type(catch: Any) -> None:

    study = create_study()

    def func_value_error(_: Trial) -> float:

        raise ValueError

    with pytest.raises(TypeError):
        study.optimize(func_value_error, n_trials=20, catch=catch)


@pytest.mark.parametrize(
    "n_jobs, storage_mode", itertools.product((2, -1), STORAGE_MODES)  # n_jobs  # storage_mode
)
def test_optimize_with_reseeding(n_jobs: int, storage_mode: str) -> None:

    f = Func()

    with StorageSupplier(storage_mode) as storage:
        study = create_study(storage=storage)
        sampler = study.sampler
        with patch.object(sampler, "reseed_rng", wraps=sampler.reseed_rng) as mock_object:
            study.optimize(f, n_trials=1, n_jobs=2)
            assert mock_object.call_count == 1


@pytest.mark.parametrize("storage_mode", STORAGE_MODES)
def test_study_set_and_get_user_attrs(storage_mode: str) -> None:

    with StorageSupplier(storage_mode) as storage:
        study = create_study(storage=storage)

        study.set_user_attr("dataset", "MNIST")
        assert study.user_attrs["dataset"] == "MNIST"


@pytest.mark.parametrize("storage_mode", STORAGE_MODES)
def test_study_set_and_get_system_attrs(storage_mode: str) -> None:

    with StorageSupplier(storage_mode) as storage:
        study = create_study(storage=storage)

        study.set_system_attr("system_message", "test")
        assert study.system_attrs["system_message"] == "test"


@pytest.mark.parametrize("storage_mode", STORAGE_MODES)
def test_trial_set_and_get_user_attrs(storage_mode: str) -> None:
    def f(trial: Trial) -> float:

        trial.set_user_attr("train_accuracy", 1)
        assert trial.user_attrs["train_accuracy"] == 1
        return 0.0

    with StorageSupplier(storage_mode) as storage:
        study = create_study(storage=storage)
        study.optimize(f, n_trials=1)
        frozen_trial = study.trials[0]
        assert frozen_trial.user_attrs["train_accuracy"] == 1


@pytest.mark.parametrize("storage_mode", STORAGE_MODES)
def test_trial_set_and_get_system_attrs(storage_mode: str) -> None:
    def f(trial: Trial) -> float:

        trial.set_system_attr("system_message", "test")
        assert trial.system_attrs["system_message"] == "test"
        return 0.0

    with StorageSupplier(storage_mode) as storage:
        study = create_study(storage=storage)
        study.optimize(f, n_trials=1)
        frozen_trial = study.trials[0]
        assert frozen_trial.system_attrs["system_message"] == "test"


@pytest.mark.parametrize("storage_mode", STORAGE_MODES)
@pytest.mark.parametrize("include_best_trial", [True, False])
def test_get_all_study_summaries(storage_mode: str, include_best_trial: bool) -> None:

    with StorageSupplier(storage_mode) as storage:
        study = create_study(storage=storage)
        study.optimize(func, n_trials=5)

        summaries = get_all_study_summaries(study._storage, include_best_trial)
        summary = [s for s in summaries if s._study_id == study._study_id][0]

        assert summary.study_name == study.study_name
        assert summary.n_trials == 5
        if include_best_trial:
            assert summary.best_trial is not None
        else:
            assert summary.best_trial is None


@pytest.mark.parametrize("storage_mode", STORAGE_MODES)
def test_get_all_study_summaries_with_no_trials(storage_mode: str) -> None:

    with StorageSupplier(storage_mode) as storage:
        study = create_study(storage=storage)

        summaries = get_all_study_summaries(study._storage)
        summary = [s for s in summaries if s._study_id == study._study_id][0]

        assert summary.study_name == study.study_name
        assert summary.n_trials == 0
        assert summary.datetime_start is None


def test_study_pickle() -> None:

    study_1 = create_study()
    study_1.optimize(func, n_trials=10)
    check_study(study_1)
    assert len(study_1.trials) == 10
    dumped_bytes = pickle.dumps(study_1)

    study_2 = pickle.loads(dumped_bytes)
    check_study(study_2)
    assert len(study_2.trials) == 10

    study_2.optimize(func, n_trials=10)
    check_study(study_2)
    assert len(study_2.trials) == 20


@pytest.mark.parametrize("storage_mode", STORAGE_MODES)
def test_create_study(storage_mode: str) -> None:

    with StorageSupplier(storage_mode) as storage:
        # Test creating a new study.
        study = create_study(storage=storage, load_if_exists=False)

        # Test `load_if_exists=True` with existing study.
        create_study(study_name=study.study_name, storage=storage, load_if_exists=True)

        with pytest.raises(DuplicatedStudyError):
            create_study(study_name=study.study_name, storage=storage, load_if_exists=False)


@pytest.mark.parametrize("storage_mode", STORAGE_MODES)
def test_load_study(storage_mode: str) -> None:

    with StorageSupplier(storage_mode) as storage:
        if storage is None:
            # `InMemoryStorage` can not be used with `load_study` function.
            return

        study_name = str(uuid.uuid4())

        with pytest.raises(KeyError):
            # Test loading an unexisting study.
            load_study(study_name=study_name, storage=storage)

        # Create a new study.
        created_study = create_study(study_name=study_name, storage=storage)

        # Test loading an existing study.
        loaded_study = load_study(study_name=study_name, storage=storage)
        assert created_study._study_id == loaded_study._study_id


@pytest.mark.parametrize("storage_mode", STORAGE_MODES)
def test_load_study_study_name_none(storage_mode: str) -> None:

    with StorageSupplier(storage_mode) as storage:
        if storage is None:
            # `InMemoryStorage` can not be used with `load_study` function.
            return

        study_name = str(uuid.uuid4())

        _ = create_study(study_name=study_name, storage=storage)

        loaded_study = load_study(study_name=None, storage=storage)

        assert loaded_study.study_name == study_name

        study_name = str(uuid.uuid4())

        _ = create_study(study_name=study_name, storage=storage)

        # Ambiguous study.
        with pytest.raises(ValueError):
            load_study(study_name=None, storage=storage)


@pytest.mark.parametrize("storage_mode", STORAGE_MODES)
def test_delete_study(storage_mode: str) -> None:

    with StorageSupplier(storage_mode) as storage:
        # Test deleting a non-existing study.
        with pytest.raises(KeyError):
            delete_study(study_name="invalid-study-name", storage=storage)

        # Test deleting an existing study.
        study = create_study(storage=storage, load_if_exists=False)
        delete_study(study_name=study.study_name, storage=storage)

        # Test failed to delete the study which is already deleted.
        with pytest.raises(KeyError):
            delete_study(study_name=study.study_name, storage=storage)


@pytest.mark.parametrize("from_storage_mode", STORAGE_MODES)
@pytest.mark.parametrize("to_storage_mode", STORAGE_MODES)
def test_copy_study(from_storage_mode: str, to_storage_mode: str) -> None:
    with StorageSupplier(from_storage_mode) as from_storage, StorageSupplier(
        to_storage_mode
    ) as to_storage:
        from_study = create_study(storage=from_storage, directions=["maximize", "minimize"])
        from_study.set_system_attr("foo", "bar")
        from_study.set_user_attr("baz", "qux")
        from_study.optimize(
            lambda t: (t.suggest_float("x0", 0, 1), t.suggest_float("x1", 0, 1)), n_trials=3
        )

        copy_study(
            from_study_name=from_study.study_name,
            from_storage=from_storage,
            to_storage=to_storage,
        )

        to_study = load_study(study_name=from_study.study_name, storage=to_storage)

        assert to_study.study_name == from_study.study_name
        assert to_study.directions == from_study.directions
        assert to_study.system_attrs == from_study.system_attrs
        assert to_study.user_attrs == from_study.user_attrs
        assert len(to_study.trials) == len(from_study.trials)


@pytest.mark.parametrize("from_storage_mode", STORAGE_MODES)
@pytest.mark.parametrize("to_storage_mode", STORAGE_MODES)
def test_copy_study_to_study_name(from_storage_mode: str, to_storage_mode: str) -> None:
    with StorageSupplier(from_storage_mode) as from_storage, StorageSupplier(
        to_storage_mode
    ) as to_storage:
        from_study = create_study(study_name="foo", storage=from_storage)
        _ = create_study(study_name="foo", storage=to_storage)

        with pytest.raises(DuplicatedStudyError):
            copy_study(
                from_study_name=from_study.study_name,
                from_storage=from_storage,
                to_storage=to_storage,
            )

        copy_study(
            from_study_name=from_study.study_name,
            from_storage=from_storage,
            to_storage=to_storage,
            to_study_name="bar",
        )

        _ = load_study(study_name="bar", storage=to_storage)


def test_nested_optimization() -> None:
    def objective(trial: Trial) -> float:

        with pytest.raises(RuntimeError):
            trial.study.optimize(lambda _: 0.0, n_trials=1)

        return 1.0

    study = create_study()
    study.optimize(objective, n_trials=10, catch=())


def test_stop_in_objective() -> None:
    def objective(trial: Trial, threshold_number: int) -> float:
        if trial.number >= threshold_number:
            trial.study.stop()

        return trial.number

    # Test stopping the optimization: it should stop once the trial number reaches 4.
    study = create_study()
    study.optimize(lambda x: objective(x, 4), n_trials=10)
    assert len(study.trials) == 5

    # Test calling `optimize` again: it should stop once the trial number reaches 11.
    study.optimize(lambda x: objective(x, 11), n_trials=10)
    assert len(study.trials) == 12


def test_stop_in_callback() -> None:
    def callback(study: Study, trial: FrozenTrial) -> None:
        if trial.number >= 4:
            study.stop()

    # Test stopping the optimization inside a callback.
    study = create_study()
    study.optimize(lambda _: 1.0, n_trials=10, callbacks=[callback])
    assert len(study.trials) == 5


def test_stop_n_jobs() -> None:
    def callback(study: Study, trial: FrozenTrial) -> None:
        if trial.number >= 4:
            study.stop()

    study = create_study()
    study.optimize(lambda _: 1.0, n_trials=None, callbacks=[callback], n_jobs=2)
    assert 5 <= len(study.trials) <= 6


def test_stop_outside_optimize() -> None:
    # Test stopping outside the optimization: it should raise `RuntimeError`.
    study = create_study()
    with pytest.raises(RuntimeError):
        study.stop()

    # Test calling `optimize` after the `RuntimeError` is caught.
    study.optimize(lambda _: 1.0, n_trials=1)


@pytest.mark.parametrize("storage_mode", STORAGE_MODES)
def test_add_trial(storage_mode: str) -> None:

    with StorageSupplier(storage_mode) as storage:
        study = create_study(storage=storage)
        assert len(study.trials) == 0

        trial = create_trial(value=0.8)
        study.add_trial(trial)
        assert len(study.trials) == 1
        assert study.trials[0].number == 0
        assert study.best_value == 0.8


@pytest.mark.parametrize("storage_mode", STORAGE_MODES)
def test_add_trials(storage_mode: str) -> None:

    with StorageSupplier(storage_mode) as storage:
        study = create_study(storage=storage)
        assert len(study.trials) == 0

        study.add_trials([])
        assert len(study.trials) == 0

        trials = [create_trial(value=i) for i in range(3)]
        study.add_trials(trials)
        assert len(study.trials) == 3
        for i, trial in enumerate(study.trials):
            assert trial.number == i
            assert trial.value == i

        other_study = create_study(storage=storage)
        other_study.add_trials(study.trials)
        assert len(other_study.trials) == 3
        for i, trial in enumerate(other_study.trials):
            assert trial.number == i
            assert trial.value == i


@pytest.mark.parametrize("storage_mode", STORAGE_MODES)
def test_enqueue_trial_properly_sets_param_values(storage_mode: str) -> None:

    with StorageSupplier(storage_mode) as storage:
        study = create_study(storage=storage)
        assert len(study.trials) == 0

        study.enqueue_trial(params={"x": -5, "y": 5})
        study.enqueue_trial(params={"x": -1, "y": 0})

        def objective(trial: Trial) -> float:

            x = trial.suggest_int("x", -10, 10)
            y = trial.suggest_int("y", -10, 10)
            return x**2 + y**2

        study.optimize(objective, n_trials=2)
        t0 = study.trials[0]
        assert t0.params["x"] == -5
        assert t0.params["y"] == 5

        t1 = study.trials[1]
        assert t1.params["x"] == -1
        assert t1.params["y"] == 0


@pytest.mark.parametrize("storage_mode", STORAGE_MODES)
def test_enqueue_trial_with_unfixed_parameters(storage_mode: str) -> None:

    with StorageSupplier(storage_mode) as storage:
        study = create_study(storage=storage)
        assert len(study.trials) == 0

        study.enqueue_trial(params={"x": -5})

        def objective(trial: Trial) -> float:

            x = trial.suggest_int("x", -10, 10)
            y = trial.suggest_int("y", -10, 10)
            return x**2 + y**2

        study.optimize(objective, n_trials=1)
        t = study.trials[0]
        assert t.params["x"] == -5
        assert -10 <= t.params["y"] <= 10


@pytest.mark.parametrize("storage_mode", STORAGE_MODES)
def test_enqueue_trial_properly_sets_user_attr(storage_mode: str) -> None:

    with StorageSupplier(storage_mode) as storage:
        study = create_study(storage=storage)
        assert len(study.trials) == 0

        study.enqueue_trial(params={"x": -5, "y": 5}, user_attrs={"is_optimal": False})
        study.enqueue_trial(params={"x": 0, "y": 0}, user_attrs={"is_optimal": True})

        def objective(trial: Trial) -> float:

            x = trial.suggest_int("x", -10, 10)
            y = trial.suggest_int("y", -10, 10)
            return x**2 + y**2

        study.optimize(objective, n_trials=2)
        t0 = study.trials[0]
        assert t0.user_attrs == {"is_optimal": False}

        t1 = study.trials[1]
        assert t1.user_attrs == {"is_optimal": True}


@pytest.mark.parametrize("storage_mode", STORAGE_MODES)
def test_enqueue_trial_with_out_of_range_parameters(storage_mode: str) -> None:
    fixed_value = 11

    with StorageSupplier(storage_mode) as storage:
        study = create_study(storage=storage)
        assert len(study.trials) == 0

        study.enqueue_trial(params={"x": fixed_value})

        def objective(trial: Trial) -> float:

            return trial.suggest_int("x", -10, 10)

        with pytest.warns(UserWarning):
            study.optimize(objective, n_trials=1)
        t = study.trials[0]
        assert t.params["x"] == fixed_value

    # Internal logic might differ when distribution contains a single element.
    # Test it explicitly.
    with StorageSupplier(storage_mode) as storage:
        study = create_study(storage=storage)
        assert len(study.trials) == 0

        study.enqueue_trial(params={"x": fixed_value})

        def objective(trial: Trial) -> float:

            return trial.suggest_int("x", 1, 1)  # Single element.

        with pytest.warns(UserWarning):
            study.optimize(objective, n_trials=1)
        t = study.trials[0]
        assert t.params["x"] == fixed_value


@pytest.mark.parametrize("storage_mode", STORAGE_MODES)
def test_enqueue_trial_skips_existing_finished(storage_mode: str) -> None:

    with StorageSupplier(storage_mode) as storage:
        study = create_study(storage=storage)
        assert len(study.trials) == 0

        def objective(trial: Trial) -> float:

            x = trial.suggest_int("x", -10, 10)
            y = trial.suggest_int("y", -10, 10)
            return x**2 + y**2

        study.enqueue_trial({"x": -5, "y": 5})
        study.optimize(objective, n_trials=1)

        t0 = study.trials[0]
        assert t0.params["x"] == -5
        assert t0.params["y"] == 5

        before_enqueue = len(study.trials)
        study.enqueue_trial({"x": -5, "y": 5}, skip_if_exists=True)
        after_enqueue = len(study.trials)
        assert before_enqueue == after_enqueue


@pytest.mark.parametrize("storage_mode", STORAGE_MODES)
def test_enqueue_trial_skips_existing_waiting(storage_mode: str) -> None:

    with StorageSupplier(storage_mode) as storage:
        study = create_study(storage=storage)
        assert len(study.trials) == 0

        def objective(trial: Trial) -> float:

            x = trial.suggest_int("x", -10, 10)
            y = trial.suggest_int("y", -10, 10)
            return x**2 + y**2

        study.enqueue_trial({"x": -5, "y": 5})
        before_enqueue = len(study.trials)
        study.enqueue_trial({"x": -5, "y": 5}, skip_if_exists=True)
        after_enqueue = len(study.trials)
        assert before_enqueue == after_enqueue

        study.optimize(objective, n_trials=1)
        t0 = study.trials[0]
        assert t0.params["x"] == -5
        assert t0.params["y"] == 5


@pytest.mark.parametrize("storage_mode", STORAGE_MODES)
@pytest.mark.parametrize(
    "new_params", [{"x": -5, "y": 5, "z": 5}, {"x": -5}, {"x": -5, "z": 5}, {"x": -5, "y": 6}]
)
def test_enqueue_trial_skip_existing_allows_unfixed(
    storage_mode: str, new_params: Dict[str, int]
) -> None:

    with StorageSupplier(storage_mode) as storage:
        study = create_study(storage=storage)
        assert len(study.trials) == 0

        def objective(trial: Trial) -> float:

            x = trial.suggest_int("x", -10, 10)
            y = trial.suggest_int("y", -10, 10)
            if trial.number == 1:
                z = trial.suggest_int("z", -10, 10)
                return x**2 + y**2 + z**2
            return x**2 + y**2

        study.enqueue_trial({"x": -5, "y": 5})
        study.optimize(objective, n_trials=1)
        t0 = study.trials[0]
        assert t0.params["x"] == -5
        assert t0.params["y"] == 5

        study.enqueue_trial(new_params, skip_if_exists=True)
        study.optimize(objective, n_trials=1)

        unfixed_params = {"x", "y", "z"} - set(new_params)
        t1 = study.trials[1]
        assert all(t1.params[k] == new_params[k] for k in new_params)
        assert all(-10 <= t1.params[k] <= 10 for k in unfixed_params)


@pytest.mark.parametrize("storage_mode", STORAGE_MODES)
@pytest.mark.parametrize(
    "param", ["foo", 1, 1.1, 1e17, 1e-17, float("inf"), float("-inf"), float("nan"), None]
)
def test_enqueue_trial_skip_existing_handles_common_types(storage_mode: str, param: Any) -> None:

    with StorageSupplier(storage_mode) as storage:
        study = create_study(storage=storage)
        study.enqueue_trial({"x": param})
        before_enqueue = len(study.trials)
        study.enqueue_trial({"x": param}, skip_if_exists=True)
        after_enqueue = len(study.trials)
        assert before_enqueue == after_enqueue


@patch("optuna.study._optimize.gc.collect")
def test_optimize_with_gc(collect_mock: Mock) -> None:

    study = create_study()
    study.optimize(func, n_trials=10, gc_after_trial=True)
    check_study(study)
    assert collect_mock.call_count == 10


@patch("optuna.study._optimize.gc.collect")
def test_optimize_without_gc(collect_mock: Mock) -> None:

    study = create_study()
    study.optimize(func, n_trials=10, gc_after_trial=False)
    check_study(study)
    assert collect_mock.call_count == 0


@pytest.mark.parametrize("n_jobs", [1, 2])
def test_optimize_with_progbar(n_jobs: int, capsys: _pytest.capture.CaptureFixture) -> None:

    study = create_study()
    study.optimize(lambda _: 1.0, n_trials=10, n_jobs=n_jobs, show_progress_bar=True)
    _, err = capsys.readouterr()

    # Search for progress bar elements in stderr.
    assert "10/10" in err
    assert "100%" in err


@pytest.mark.parametrize("n_jobs", [1, 2])
def test_optimize_without_progbar(n_jobs: int, capsys: _pytest.capture.CaptureFixture) -> None:

    study = create_study()
    study.optimize(lambda _: 1.0, n_trials=10, n_jobs=n_jobs)
    _, err = capsys.readouterr()

    assert "10/10" not in err
    assert "100%" not in err


def test_optimize_with_progbar_timeout(capsys: _pytest.capture.CaptureFixture) -> None:

    study = create_study()
    study.optimize(lambda _: 1.0, timeout=2.0, show_progress_bar=True)
    _, err = capsys.readouterr()

    assert "00:02/00:02" in err
    assert "100%" in err


def test_optimize_with_progbar_parallel_timeout(capsys: _pytest.capture.CaptureFixture) -> None:

    study = create_study()
    with pytest.warns(
        UserWarning, match="The timeout-based progress bar is not supported with n_jobs != 1."
    ):
        study.optimize(lambda _: 1.0, timeout=2.0, show_progress_bar=True, n_jobs=2)
    _, err = capsys.readouterr()

    # Testing for a character that forms progress bar borders.
    assert "|" not in err


@pytest.mark.parametrize(
    "timeout,expected",
    [
        (59.0, "/00:59"),
        (60.0, "/01:00"),
        (60.0 * 60, "/1:00:00"),
        (60.0 * 60 * 24, "/24:00:00"),
        (60.0 * 60 * 24 * 10, "/240:00:00"),
    ],
)
def test_optimize_with_progbar_timeout_formats(
    timeout: float, expected: str, capsys: _pytest.capture.CaptureFixture
) -> None:
    def _objective(trial: Trial) -> float:
        if trial.number == 5:
            trial.study.stop()
        return 1.0

    study = create_study()
    study.optimize(_objective, timeout=timeout, show_progress_bar=True)
    _, err = capsys.readouterr()
    assert expected in err


@pytest.mark.parametrize("n_jobs", [1, 2])
def test_optimize_without_progbar_timeout(
    n_jobs: int, capsys: _pytest.capture.CaptureFixture
) -> None:

    study = create_study()
    study.optimize(lambda _: 1.0, timeout=2.0, n_jobs=n_jobs)
    _, err = capsys.readouterr()

    assert "00:02/00:02" not in err
    assert "100%" not in err


@pytest.mark.parametrize("n_jobs", [1, 2])
def test_optimize_progbar_n_trials_prioritized(
    n_jobs: int, capsys: _pytest.capture.CaptureFixture
) -> None:

    study = create_study()
    study.optimize(lambda _: 1.0, n_trials=10, n_jobs=n_jobs, timeout=10.0, show_progress_bar=True)
    _, err = capsys.readouterr()

    assert "10/10" in err
    assert "100%" in err
    assert "it" in err


@pytest.mark.parametrize("n_jobs", [1, 2])
def test_optimize_without_progbar_n_trials_prioritized(
    n_jobs: int, capsys: _pytest.capture.CaptureFixture
) -> None:

    study = create_study()
    study.optimize(lambda _: 1.0, n_trials=10, n_jobs=n_jobs, timeout=10.0)
    _, err = capsys.readouterr()

    # Testing for a character that forms progress bar borders.
    assert "|" not in err


@pytest.mark.parametrize("n_jobs", [1, 2])
def test_optimize_progbar_no_constraints(
    n_jobs: int, capsys: _pytest.capture.CaptureFixture
) -> None:
    def _objective(trial: Trial) -> float:
        if trial.number == 5:
            trial.study.stop()
        return 1.0

    study = create_study()
    study.optimize(_objective, n_jobs=n_jobs, show_progress_bar=True)
    _, err = capsys.readouterr()

    # We can't simply test if stderr is empty, since we're not sure
    # what else could write to it. Instead, we are testing for a character
    # that forms progress bar borders.
    assert "|" not in err


@pytest.mark.parametrize("n_jobs", [1, 2])
def test_optimize_without_progbar_no_constraints(
    n_jobs: int, capsys: _pytest.capture.CaptureFixture
) -> None:
    def _objective(trial: Trial) -> float:
        if trial.number == 5:
            trial.study.stop()
        return 1.0

    study = create_study()
    study.optimize(_objective, n_jobs=n_jobs)
    _, err = capsys.readouterr()

    # Testing for a character that forms progress bar borders.
    assert "|" not in err


@pytest.mark.parametrize("n_jobs", [1, 4])
def test_callbacks(n_jobs: int) -> None:

    lock = threading.Lock()

    def with_lock(f: CallbackFuncType) -> CallbackFuncType:
        def callback(study: Study, trial: FrozenTrial) -> None:

            with lock:
                f(study, trial)

        return callback

    study = create_study()

    def objective(trial: Trial) -> float:

        return trial.suggest_int("x", 1, 1)

    # Empty callback list.
    study.optimize(objective, callbacks=[], n_trials=10, n_jobs=n_jobs)

    # A callback.
    values = []
    callbacks = [with_lock(lambda study, trial: values.append(trial.value))]
    study.optimize(objective, callbacks=callbacks, n_trials=10, n_jobs=n_jobs)
    assert values == [1] * 10

    # Two callbacks.
    values = []
    params = []
    callbacks = [
        with_lock(lambda study, trial: values.append(trial.value)),
        with_lock(lambda study, trial: params.append(trial.params)),
    ]
    study.optimize(objective, callbacks=callbacks, n_trials=10, n_jobs=n_jobs)
    assert values == [1] * 10
    assert params == [{"x": 1}] * 10

    # If a trial is failed with an exception and the exception is caught by the study,
    # callbacks are invoked.
    states = []
    callbacks = [with_lock(lambda study, trial: states.append(trial.state))]
    study.optimize(
        lambda t: 1 / 0,
        callbacks=callbacks,
        n_trials=10,
        n_jobs=n_jobs,
        catch=(ZeroDivisionError,),
    )
    assert states == [TrialState.FAIL] * 10

    # If a trial is failed with an exception and the exception isn't caught by the study,
    # callbacks aren't invoked.
    states = []
    callbacks = [with_lock(lambda study, trial: states.append(trial.state))]
    with pytest.raises(ZeroDivisionError):
        study.optimize(lambda t: 1 / 0, callbacks=callbacks, n_trials=10, n_jobs=n_jobs, catch=())
    assert states == []


@pytest.mark.parametrize("storage_mode", STORAGE_MODES)
def test_get_trials(storage_mode: str) -> None:

    with StorageSupplier(storage_mode) as storage:
        study = create_study(storage=storage)
        study.optimize(lambda t: t.suggest_int("x", 1, 5), n_trials=5)

        with patch("copy.deepcopy", wraps=copy.deepcopy) as mock_object:
            trials0 = study.get_trials(deepcopy=False)
            assert mock_object.call_count == 0
            assert len(trials0) == 5

            trials1 = study.get_trials(deepcopy=True)
            assert mock_object.call_count > 0
            assert trials0 == trials1

            # `study.trials` is equivalent to `study.get_trials(deepcopy=True)`.
            old_count = mock_object.call_count
            trials2 = study.trials
            assert mock_object.call_count > old_count
            assert trials0 == trials2


@pytest.mark.parametrize("storage_mode", STORAGE_MODES)
def test_get_trials_state_option(storage_mode: str) -> None:

    with StorageSupplier(storage_mode) as storage:
        study = create_study(storage=storage)

        def objective(trial: Trial) -> float:
            if trial.number == 0:
                return 0.0  # TrialState.COMPLETE.
            elif trial.number == 1:
                return 0.0  # TrialState.COMPLETE.
            elif trial.number == 2:
                raise TrialPruned  # TrialState.PRUNED.
            else:
                assert False

        study.optimize(objective, n_trials=3)

        trials = study.get_trials(states=None)
        assert len(trials) == 3

        trials = study.get_trials(states=(TrialState.COMPLETE,))
        assert len(trials) == 2
        assert all(t.state == TrialState.COMPLETE for t in trials)

        trials = study.get_trials(states=(TrialState.COMPLETE, TrialState.PRUNED))
        assert len(trials) == 3
        assert all(t.state in (TrialState.COMPLETE, TrialState.PRUNED) for t in trials)

        trials = study.get_trials(states=())
        assert len(trials) == 0

        other_states = [
            s for s in list(TrialState) if s != TrialState.COMPLETE and s != TrialState.PRUNED
        ]
        for s in other_states:
            trials = study.get_trials(states=(s,))
            assert len(trials) == 0


def test_log_completed_trial(capsys: _pytest.capture.CaptureFixture) -> None:

    # We need to reconstruct our default handler to properly capture stderr.
    logging._reset_library_root_logger()
    logging.set_verbosity(logging.INFO)

    study = create_study()
    study.optimize(lambda _: 1.0, n_trials=1)
    _, err = capsys.readouterr()
    assert "Trial 0" in err

    logging.set_verbosity(logging.WARNING)
    study.optimize(lambda _: 1.0, n_trials=1)
    _, err = capsys.readouterr()
    assert "Trial 1" not in err

    logging.set_verbosity(logging.DEBUG)
    study.optimize(lambda _: 1.0, n_trials=1)
    _, err = capsys.readouterr()
    assert "Trial 2" in err


def test_log_completed_trial_skip_storage_access() -> None:

    study = create_study()

    # Create a trial to retrieve it as the `study.best_trial`.
    study.optimize(lambda _: 0.0, n_trials=1)
    frozen_trial = study.best_trial

    storage = study._storage

    with patch.object(storage, "get_best_trial", wraps=storage.get_best_trial) as mock_object:
        study._log_completed_trial(frozen_trial)
        assert mock_object.call_count == 1

    logging.set_verbosity(logging.WARNING)
    with patch.object(storage, "get_best_trial", wraps=storage.get_best_trial) as mock_object:
        study._log_completed_trial(frozen_trial)
        assert mock_object.call_count == 0

    logging.set_verbosity(logging.DEBUG)
    with patch.object(storage, "get_best_trial", wraps=storage.get_best_trial) as mock_object:
        study._log_completed_trial(frozen_trial)
        assert mock_object.call_count == 1


def test_create_study_with_multi_objectives() -> None:
    study = create_study(directions=["maximize"])
    assert study.direction == StudyDirection.MAXIMIZE
    assert not study._is_multi_objective()

    study = create_study(directions=["maximize", "minimize"])
    assert study.directions == [StudyDirection.MAXIMIZE, StudyDirection.MINIMIZE]
    assert study._is_multi_objective()

    with pytest.raises(ValueError):
        # Empty `direction` isn't allowed.
        _ = create_study(directions=[])

    with pytest.raises(ValueError):
        _ = create_study(direction="minimize", directions=["maximize"])

    with pytest.raises(ValueError):
        _ = create_study(direction="minimize", directions=[])


def test_create_study_with_direction_object() -> None:
    study = create_study(direction=StudyDirection.MAXIMIZE)
    assert study.direction == StudyDirection.MAXIMIZE

    study = create_study(directions=[StudyDirection.MAXIMIZE, StudyDirection.MINIMIZE])
    assert study.directions == [StudyDirection.MAXIMIZE, StudyDirection.MINIMIZE]


@pytest.mark.parametrize("n_objectives", [2, 3])
def test_optimize_with_multi_objectives(n_objectives: int) -> None:
    directions = ["minimize" for _ in range(n_objectives)]
    study = create_study(directions=directions)

    def objective(trial: Trial) -> List[float]:
        return [trial.suggest_float("v{}".format(i), 0, 5) for i in range(n_objectives)]

    study.optimize(objective, n_trials=10)

    assert len(study.trials) == 10

    for trial in study.trials:
        assert trial.values
        assert len(trial.values) == n_objectives


def test_best_trials() -> None:
    study = create_study(directions=["minimize", "maximize"])
    study.optimize(lambda t: [2, 2], n_trials=1)
    study.optimize(lambda t: [1, 1], n_trials=1)
    study.optimize(lambda t: [3, 1], n_trials=1)
    assert {tuple(t.values) for t in study.best_trials} == {(1, 1), (2, 2)}


def test_wrong_n_objectives() -> None:
    n_objectives = 2
    directions = ["minimize" for _ in range(n_objectives)]
    study = create_study(directions=directions)

    def objective(trial: Trial) -> List[float]:
        return [trial.suggest_float("v{}".format(i), 0, 5) for i in range(n_objectives + 1)]

    study.optimize(objective, n_trials=10)

    for trial in study.trials:
        assert trial.state is TrialState.FAIL


def test_ask() -> None:
    study = create_study()

    trial = study.ask()
    assert isinstance(trial, Trial)


def test_ask_enqueue_trial() -> None:
    study = create_study()

    study.enqueue_trial({"x": 0.5}, user_attrs={"memo": "this is memo"})

    trial = study.ask()
    assert trial.suggest_float("x", 0, 1) == 0.5
    assert trial.user_attrs == {"memo": "this is memo"}


def test_ask_fixed_search_space() -> None:
    fixed_distributions = {
        "x": distributions.FloatDistribution(0, 1),
        "y": distributions.CategoricalDistribution(["bacon", "spam"]),
    }

    study = create_study()
    trial = study.ask(fixed_distributions=fixed_distributions)

    params = trial.params
    assert len(trial.params) == 2
    assert 0 <= params["x"] < 1
    assert params["y"] in ["bacon", "spam"]


# Deprecated distributions are internally converted to corresponding distributions.
def test_ask_distribution_conversion() -> None:
    fixed_distributions = {
        "ud": distributions.UniformDistribution(low=0, high=10),
        "dud": distributions.DiscreteUniformDistribution(low=0, high=10, q=2),
        "lud": distributions.LogUniformDistribution(low=1, high=10),
        "id": distributions.IntUniformDistribution(low=0, high=10),
        "idd": distributions.IntUniformDistribution(low=0, high=10, step=2),
        "ild": distributions.IntLogUniformDistribution(low=1, high=10),
    }

    study = create_study()

    with pytest.warns(
        FutureWarning,
        match="See https://github.com/optuna/optuna/issues/2941",
    ) as record:

        trial = study.ask(fixed_distributions=fixed_distributions)
        assert len(record) == 6

    expected_distributions = {
        "ud": distributions.FloatDistribution(low=0, high=10, log=False, step=None),
        "dud": distributions.FloatDistribution(low=0, high=10, log=False, step=2),
        "lud": distributions.FloatDistribution(low=1, high=10, log=True, step=None),
        "id": distributions.IntDistribution(low=0, high=10, log=False, step=1),
        "idd": distributions.IntDistribution(low=0, high=10, log=False, step=2),
        "ild": distributions.IntDistribution(low=1, high=10, log=True, step=1),
    }

    assert trial.distributions == expected_distributions


# It confirms that ask doesn't convert non-deprecated distributions.
def test_ask_distribution_conversion_noop() -> None:
    fixed_distributions = {
        "ud": distributions.FloatDistribution(low=0, high=10, log=False, step=None),
        "dud": distributions.FloatDistribution(low=0, high=10, log=False, step=2),
        "lud": distributions.FloatDistribution(low=1, high=10, log=True, step=None),
        "id": distributions.IntDistribution(low=0, high=10, log=False, step=1),
        "idd": distributions.IntDistribution(low=0, high=10, log=False, step=2),
        "ild": distributions.IntDistribution(low=1, high=10, log=True, step=1),
        "cd": distributions.CategoricalDistribution(choices=["a", "b", "c"]),
    }

    study = create_study()

    trial = study.ask(fixed_distributions=fixed_distributions)

    # Check fixed_distributions doesn't change.
    assert trial.distributions == fixed_distributions


def test_tell() -> None:
    study = create_study()
    assert len(study.trials) == 0

    trial = study.ask()
    assert len(study.trials) == 1
    assert len(study.get_trials(states=(TrialState.COMPLETE,))) == 0

    study.tell(trial, 1.0)
    assert len(study.trials) == 1
    assert len(study.get_trials(states=(TrialState.COMPLETE,))) == 1

    study.tell(study.ask(), [1.0])
    assert len(study.trials) == 2
    assert len(study.get_trials(states=(TrialState.COMPLETE,))) == 2

    # `trial` could be int.
    study.tell(study.ask().number, 1.0)
    assert len(study.trials) == 3
    assert len(study.get_trials(states=(TrialState.COMPLETE,))) == 3

    # Inf is supported as values.
    study.tell(study.ask(), float("inf"))
    assert len(study.trials) == 4
    assert len(study.get_trials(states=(TrialState.COMPLETE,))) == 4

    study.tell(study.ask(), state=TrialState.PRUNED)
    assert len(study.trials) == 5
    assert len(study.get_trials(states=(TrialState.PRUNED,))) == 1

    study.tell(study.ask(), state=TrialState.FAIL)
    assert len(study.trials) == 6
    assert len(study.get_trials(states=(TrialState.FAIL,))) == 1


def test_tell_pruned() -> None:
    study = create_study()

    study.tell(study.ask(), state=TrialState.PRUNED)
    assert study.trials[-1].value is None
    assert study.trials[-1].state == TrialState.PRUNED

    # Store the last intermediates as value.
    trial = study.ask()
    trial.report(2.0, step=1)
    study.tell(trial, state=TrialState.PRUNED)
    assert study.trials[-1].value == 2.0
    assert study.trials[-1].state == TrialState.PRUNED

    # Inf is also supported as a value.
    trial = study.ask()
    trial.report(float("inf"), step=1)
    study.tell(trial, state=TrialState.PRUNED)
    assert study.trials[-1].value == float("inf")
    assert study.trials[-1].state == TrialState.PRUNED

    # NaN is not supported as a value.
    trial = study.ask()
    trial.report(float("nan"), step=1)
    study.tell(trial, state=TrialState.PRUNED)
    assert study.trials[-1].value is None
    assert study.trials[-1].state == TrialState.PRUNED


def test_tell_automatically_fail() -> None:
    study = create_study()

    # Check invalid values, e.g. str cannot be cast to float.
    with pytest.warns(UserWarning):
        study.tell(study.ask(), "a")  # type: ignore
        assert len(study.trials) == 1
        assert study.trials[-1].state == TrialState.FAIL
        assert study.trials[-1].values is None

    # Check invalid values, e.g. `None` that cannot be cast to float.
    with pytest.warns(UserWarning):
        study.tell(study.ask(), None)
        assert len(study.trials) == 2
        assert study.trials[-1].state == TrialState.FAIL
        assert study.trials[-1].values is None

    # Check number of values.
    with pytest.warns(UserWarning):
        study.tell(study.ask(), [])
        assert len(study.trials) == 3
        assert study.trials[-1].state == TrialState.FAIL
        assert study.trials[-1].values is None

    # Check wrong number of values, e.g. two values for single direction.
    with pytest.warns(UserWarning):
        study.tell(study.ask(), [1.0, 2.0])
        assert len(study.trials) == 4
        assert study.trials[-1].state == TrialState.FAIL
        assert study.trials[-1].values is None

    # Both state and values are not specified.
    with pytest.warns(UserWarning):
        study.tell(study.ask())
        assert len(study.trials) == 5
        assert study.trials[-1].state == TrialState.FAIL
        assert study.trials[-1].values is None

    # Nan is not supported.
    with pytest.warns(UserWarning):
        study.tell(study.ask(), float("nan"))
        assert len(study.trials) == 6
        assert study.trials[-1].state == TrialState.FAIL
        assert study.trials[-1].values is None


def test_tell_multi_objective() -> None:
    study = create_study(directions=["minimize", "maximize"])
    study.tell(study.ask(), [1.0, 2.0])
    assert len(study.trials) == 1


def test_tell_multi_objective_automatically_fail() -> None:
    # Number of values doesn't match the length of directions.
    study = create_study(directions=["minimize", "maximize"])

    with pytest.warns(UserWarning):
        study.tell(study.ask(), [])
        assert len(study.trials) == 1
        assert study.trials[-1].state == TrialState.FAIL
        assert study.trials[-1].values is None

    with pytest.warns(UserWarning):
        study.tell(study.ask(), [1.0])
        assert len(study.trials) == 2
        assert study.trials[-1].state == TrialState.FAIL
        assert study.trials[-1].values is None

    with pytest.warns(UserWarning):
        study.tell(study.ask(), [1.0, 2.0, 3.0])
        assert len(study.trials) == 3
        assert study.trials[-1].state == TrialState.FAIL
        assert study.trials[-1].values is None

    with pytest.warns(UserWarning):
        study.tell(study.ask(), [1.0, None])  # type: ignore
        assert len(study.trials) == 4
        assert study.trials[-1].state == TrialState.FAIL
        assert study.trials[-1].values is None

    with pytest.warns(UserWarning):
        study.tell(study.ask(), [None, None])  # type: ignore
        assert len(study.trials) == 5
        assert study.trials[-1].state == TrialState.FAIL
        assert study.trials[-1].values is None


def test_tell_invalid() -> None:
    study = create_study()

    # Missing values for completions.
    with pytest.raises(ValueError):
        study.tell(study.ask(), state=TrialState.COMPLETE)

    # `state` must be None or finished state
    with pytest.raises(ValueError):
        study.tell(study.ask(), state=TrialState.RUNNING)

    # `state` must be None or finished state
    with pytest.raises(ValueError):
        study.tell(study.ask(), state=TrialState.WAITING)

    # `value` must be None for `TrialState.PRUNED`
    with pytest.raises(ValueError):
        study.tell(study.ask(), values=1, state=TrialState.PRUNED)

    # `value` must be None for `TrialState.FAIL`
    with pytest.raises(ValueError):
        study.tell(study.ask(), values=1, state=TrialState.FAIL)

    # Trial that has not been asked for cannot be told.
    with pytest.raises(ValueError):
        study.tell(study.ask().number + 1, 1.0)

    # It must be Trial or int for trial.
    with pytest.raises(TypeError):
        study.tell("1", 1.0)  # type: ignore


def test_tell_duplicate_tell() -> None:
    study = create_study()

    trial = study.ask()
    study.tell(trial, 1.0)

    # Should not panic when passthrough is enabled.
    study.tell(trial, 1.0, skip_if_finished=True)

    with pytest.raises(RuntimeError):
        study.tell(trial, 1.0, skip_if_finished=False)


def test_tell_storage_not_implemented_trial_number() -> None:
    with StorageSupplier("inmemory") as storage:

        with patch.object(
            storage,
            "get_trial_id_from_study_id_trial_number",
            side_effect=NotImplementedError,
        ):
            study = create_study(storage=storage)

            study.tell(study.ask(), 1.0)

            # Storage missing implementation for method required to map trial numbers back to
            # trial IDs.
            with pytest.warns(UserWarning):
                study.tell(study.ask().number, 1.0)

            with pytest.raises(ValueError):
                study.tell(study.ask().number + 1, 1.0)


@pytest.mark.parametrize("storage_mode", STORAGE_MODES)
def test_enqueued_trial_datetime_start(storage_mode: str) -> None:

    with StorageSupplier(storage_mode) as storage:
        study = create_study(storage=storage)

        def objective(trial: Trial) -> float:
            time.sleep(1)
            x = trial.suggest_int("x", -10, 10)
            return x

        study.enqueue_trial(params={"x": 1})
        assert study.trials[0].datetime_start is None

        study.optimize(objective, n_trials=1)
        assert study.trials[0].datetime_start is not None


@pytest.mark.parametrize("storage_mode", STORAGE_MODES)
def test_study_summary_datetime_start_calculation(storage_mode: str) -> None:

    with StorageSupplier(storage_mode) as storage:

        def objective(trial: Trial) -> float:
            x = trial.suggest_int("x", -10, 10)
            return x

        # StudySummary datetime_start tests
        study = create_study(storage=storage)
        study.enqueue_trial(params={"x": 1})

        # Study summary with only enqueued trials should have null datetime_start
        summaries = get_all_study_summaries(study._storage, include_best_trial=True)
        assert summaries[0].datetime_start is None

        # Study summary with completed trials should have nonnull datetime_start
        study.optimize(objective, n_trials=1)
<<<<<<< HEAD
        study.enqueue_trial(params={"x": 1})
=======
        study.enqueue_trial(params={"x": 1}, skip_if_exists=False)
>>>>>>> 4cccdbc5
        summaries = get_all_study_summaries(study._storage, include_best_trial=True)
        assert summaries[0].datetime_start is not None<|MERGE_RESOLUTION|>--- conflicted
+++ resolved
@@ -1530,10 +1530,6 @@
 
         # Study summary with completed trials should have nonnull datetime_start
         study.optimize(objective, n_trials=1)
-<<<<<<< HEAD
-        study.enqueue_trial(params={"x": 1})
-=======
         study.enqueue_trial(params={"x": 1}, skip_if_exists=False)
->>>>>>> 4cccdbc5
         summaries = get_all_study_summaries(study._storage, include_best_trial=True)
         assert summaries[0].datetime_start is not None