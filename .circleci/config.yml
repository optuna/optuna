version: 2

workflows:
  version: 2
  commit-build:
    jobs:
      - checks
      - tests-python36
      - tests-python35
      - tests-python34
      - tests-python27
  daily-build:
    triggers:
      - schedule:
          cron: "0 15 * * *"
          filters:
            branches:
              only:
                - master
    jobs:
      - checks
      - tests-python36
      - tests-python35
      - tests-python34
      - tests-python27
      - examples-python36
      - examples-python35
      - examples-python34
      - examples-python27

jobs:

  # Lint and static type checking

  checks:
    docker:
      - image: circleci/python:3.6
    steps:
      - checkout

      - run: &install
          name: install
          command: |
            sudo apt-get update
            sudo apt-get -y install openmpi-bin libopenmpi-dev
            python -m venv venv || virtualenv venv
            . venv/bin/activate
            python setup.py sdist
            pip install $(ls dist/*.tar.gz)[testing]
            pip install chainermn xgboost

      - run:
          name: flake8
          command: |
            . venv/bin/activate
            flake8 .

      - run:
          name: mypy
          command: |
            . venv/bin/activate
            mypy --ignore-missing-imports .
            mypy --py2 --ignore-missing-imports .

  # Unit tests

  tests-python36:
    docker:
      - image: circleci/python:3.6
    steps:
      - checkout

      - run: *install

      - run: &tests
          name: tests
          command: |
            . venv/bin/activate
            pytest tests
          environment:
            OMP_NUM_THREADS: 1

      - run: &tests-mn
          name: tests-mn
          command: |
            . venv/bin/activate
            mpirun -n 2 -- pytest tests/integration_tests/test_chainermn.py
          environment:
            OMP_NUM_THREADS: 1

  tests-python35:
    docker:
      - image: circleci/python:3.5
    steps:
      [checkout, run: *install, run: *tests, run: *tests-mn]

  tests-python34:
    docker:
      - image: circleci/python:3.4
    steps:
      [checkout, run: *install, run: *tests, run: *tests-mn]

  tests-python27:
    docker:
      - image: circleci/python:2.7
    steps:
      [checkout, run: *install, run: *tests, run: *tests-mn]

  # Examples

  examples-python36:
    docker:
      - image: circleci/python:3.6
    steps:
      - checkout

      - run: *install

      - run: &install-examples
          name: install
          command: |
            . venv/bin/activate
            pip install chainer scikit-learn xgboost

      - run: &examples
          name: examples
          command: |
            . venv/bin/activate
            for file in `find examples -name '*.py' -not -name 'chainermn_mnist.py'`
            do
               python $file
            done
          environment:
            OMP_NUM_THREADS: 1

      - run: &examples-mn
          name: examples-mn
          command: |
            . venv/bin/activate
            STORAGE_URL=sqlite:///example.db
<<<<<<< HEAD
            STUDY_NAME=`pfnopt create-study --storage $STORAGE_URL`
            mpirun -n 2 -- python examples/chainermn_mnist.py $STUDY_NAME $STORAGE_URL
=======
            STUDY_UUID=`optuna create-study --storage $STORAGE_URL`
            mpirun -n 2 -- python examples/chainermn_mnist.py $STUDY_UUID $STORAGE_URL
>>>>>>> df84e801
          environment:
            OMP_NUM_THREADS: 1

  examples-python35:
    docker:
      - image: circleci/python:3.5
    steps:
      [checkout, run: *install, run: *install-examples, run: *examples, run: *examples-mn]

  examples-python34:
    docker:
      - image: circleci/python:3.4
    steps:
      [checkout, run: *install, run: *install-examples, run: *examples, run: *examples-mn]

  examples-python27:
    docker:
      - image: circleci/python:2.7
    steps:
      [checkout, run: *install, run: *install-examples, run: *examples, run: *examples-mn]<|MERGE_RESOLUTION|>--- conflicted
+++ resolved
@@ -138,13 +138,8 @@
           command: |
             . venv/bin/activate
             STORAGE_URL=sqlite:///example.db
-<<<<<<< HEAD
-            STUDY_NAME=`pfnopt create-study --storage $STORAGE_URL`
+            STUDY_NAME=`optuna create-study --storage $STORAGE_URL`
             mpirun -n 2 -- python examples/chainermn_mnist.py $STUDY_NAME $STORAGE_URL
-=======
-            STUDY_UUID=`optuna create-study --storage $STORAGE_URL`
-            mpirun -n 2 -- python examples/chainermn_mnist.py $STUDY_UUID $STORAGE_URL
->>>>>>> df84e801
           environment:
             OMP_NUM_THREADS: 1
 
