version: 2

workflows:
  version: 2
  commit-build:
    jobs:
      - checks
      - document
      - tests-python37
      - tests-python36
      - tests-python35
      - tests-python27
      - codecov
  daily-build:
    triggers:
      - schedule:
          cron: "0 15 * * *"
          filters:
            branches:
              only:
                - master
    jobs:
      - checks
      - document
      - tests-python37-full
      - tests-python36-full
      - tests-python35-full
      - tests-python27-full
      - examples-python37
      - examples-python36
      - examples-python35
      - examples-python27

jobs:

  # Lint and static type checking

  checks:
    docker:
      - image: circleci/python:3.7
    steps:
      - checkout

      - run:
          name: install
          command: |
            python -m venv venv || virtualenv venv
            . venv/bin/activate
            pip install -U pip
            pip install --progress-bar off .[checking]

      - run:
          name: autopep8
          command: |
            . venv/bin/activate
            autopep8 . -r --diff --exit-code

      - run:
          name: flake8
          command: |
            . venv/bin/activate
            flake8 .

      - run:
          name: mypy
          command: |
            . venv/bin/activate
            mypy --disallow-untyped-defs --ignore-missing-imports .
            mypy --py2 --disallow-untyped-defs --ignore-missing-imports .

  document:
    docker:
      - image: readthedocs/build:latest
    steps:
      - checkout

      - run:
          name: install
          command: |
            python -m venv venv || virtualenv venv --python=python3
            . venv/bin/activate
            pip install -U pip
            pip install --progress-bar off .[document]

      - run:
          name: build
          command: |
            . venv/bin/activate
            cd docs
            make html


  # Unit tests

  tests-python37:
    docker:
      - image: circleci/python:3.7
    steps:
      - checkout

      - run: &install
          name: install
          command: |
            sudo apt-get update
            sudo apt-get -y install openmpi-bin libopenmpi-dev
            python -m venv venv || virtualenv venv
            . venv/bin/activate
            pip install -U pip
            pip install --progress-bar off -U setuptools
            python setup.py sdist
            pip install --progress-bar off $(ls dist/*.tar.gz)[testing]

      - run: &tests
          name: tests
          command: |
            . venv/bin/activate
            pytest tests
          environment:
            OMP_NUM_THREADS: 1

      - run: &tests-mn
          name: tests-mn
          command: |
            . venv/bin/activate
            mpirun -n 2 -- pytest tests/integration_tests/test_chainermn.py
          environment:
            OMP_NUM_THREADS: 1

  tests-python36:
    docker:
      - image: circleci/python:3.6
    steps:
      [checkout, run: *install, run: *tests, run: *tests-mn]

  tests-python35:
    docker:
      - image: circleci/python:3.5
    steps:
      - checkout

      - run: *install

      - run:
          <<: *tests
          command: |
            . venv/bin/activate
            pytest tests --ignore tests/integration_tests/test_pytorch_lightning.py

      - run: *tests-mn

  tests-python27:
    docker:
      - image: circleci/python:2.7
    steps:
      - checkout

      - run: *install

      - run:
          <<: *tests
          command: |
            . venv/bin/activate
            pytest tests --ignore tests/integration_tests/test_pytorch_lightning.py --ignore tests/integration_tests/test_xgboost.py

      - run: *tests-mn

  tests-python37-full:
    docker:
      - image: circleci/python:3.7
    steps:
      - checkout

      - run: *install

      - run: &tests-full
          <<: *tests
          name: tests-full
          environment:
            OMP_NUM_THREADS: 1
            INCLUDE_SLOW_TESTS: 1

      - run: &tests-mn-full
          <<: *tests-mn
          name: tests-mn-full
          environment:
            OMP_NUM_THREADS: 1
            INCLUDE_SLOW_TESTS: 1

  tests-python36-full:
    docker:
      - image: circleci/python:3.6
    steps:
      [checkout, run: *install, run: *tests-full, run: *tests-mn-full]

  tests-python35-full:
    docker:
      - image: circleci/python:3.5
    steps:
      - checkout

      - run: *install

      - run:
          <<: *tests-full
          command: |
            . venv/bin/activate
            pytest tests --ignore tests/integration_tests/test_pytorch_lightning.py

      - run: *tests-mn-full

  tests-python27-full:
    docker:
      - image: circleci/python:2.7
    steps:
      - checkout

      - run: *install

      - run:
          <<: *tests-full
          command: |
            . venv/bin/activate
            pytest tests --ignore tests/integration_tests/test_pytorch_lightning.py --ignore tests/integration_tests/test_xgboost.py

      - run: *tests-mn-full

  codecov:
    docker:
      - image: circleci/python:3.7
    steps:
      - checkout

      - run: *install

      - run:
          name: install-codecov
          command: |
            . venv/bin/activate
            pip install -U pip
            pip install --progress-bar off .[codecov]

      - run:
          name: codecov
          command: |
            . venv/bin/activate
            pytest --cov=./ tests
            codecov
          environment:
            OMP_NUM_THREADS: 1

  # Examples

  examples-python37:
    docker:
      - image: circleci/python:3.7
    steps:
      - checkout

      - run: *install

      - run: &install-examples
          name: install-examples
          command: |
            . venv/bin/activate
            pip install -U pip
            pip install --progress-bar off $(ls dist/*.tar.gz)[example]

      - run: &examples
          name: examples
          command: |
            . venv/bin/activate
<<<<<<< HEAD
            for file in `find examples -name '*.py' -not -name 'chainermn_*.py' -not -name 'dask_ml*.py' -not -name 'pytorch_lightning_simple.py' -not -name '*_distributed.py'`
=======
            for file in `find examples -name '*.py' | grep -vE "$IGNORES"`
>>>>>>> 22ef8e5e
            do
               python $file
               if grep -e '\-\-pruning' $file > /dev/null; then
                  python $file --pruning
               fi
            done
          environment:
            OMP_NUM_THREADS: 1
            IGNORES: chainermn_.*

      - run: &examples-mn
          name: examples-mn
          command: |
            . venv/bin/activate
            STORAGE_URL=sqlite:///example.db
            for file in `find examples -name 'chainermn_*.py'`
            do
                STUDY_NAME=`optuna create-study --storage $STORAGE_URL`
                mpirun -n 2 -- python $file $STUDY_NAME $STORAGE_URL
            done
          environment:
            OMP_NUM_THREADS: 1

  examples-python36:
    docker:
      - image: circleci/python:3.6
    steps:
      [checkout, run: *install, run: *install-examples, run: *examples, run: *examples-mn]

  examples-python35:
    docker:
      - image: circleci/python:3.5
    steps:
      - checkout

      - run: *install

      - run: *install-examples

      - run:
          <<: *examples
          environment:
            OMP_NUM_THREADS: 1
            IGNORES: chainermn_.*|pytorch_lightning.*

      - run: *examples-mn

  examples-python27:
    docker:
      - image: circleci/python:2.7
    steps:
      - checkout

      - run: *install

      - run: *install-examples

      - run:
          <<: *examples
          environment:
            OMP_NUM_THREADS: 1
            IGNORES: chainermn_.*|pytorch_lightning.*|xgboost_.*|dask_ml_.*

      - run: *examples-mn<|MERGE_RESOLUTION|>--- conflicted
+++ resolved
@@ -269,11 +269,7 @@
           name: examples
           command: |
             . venv/bin/activate
-<<<<<<< HEAD
-            for file in `find examples -name '*.py' -not -name 'chainermn_*.py' -not -name 'dask_ml*.py' -not -name 'pytorch_lightning_simple.py' -not -name '*_distributed.py'`
-=======
-            for file in `find examples -name '*.py' | grep -vE "$IGNORES"`
->>>>>>> 22ef8e5e
+            for file in `find examples -name '*.py' -not -name '*_distributed.py' | grep -vE "$IGNORES"`
             do
                python $file
                if grep -e '\-\-pruning' $file > /dev/null; then
