--- conflicted
+++ resolved
@@ -31,6 +31,7 @@
                 git fetch -u origin ${FETCH_REFS}
                 git checkout "pr/${CIRCLE_PR_NUMBER}/merge"
             fi
+
       - run:
           name: install
           command: |
@@ -38,26 +39,25 @@
             . venv/bin/activate
             pip install -U pip
             pip install --progress-bar off .[checking]
+
       - run:
           name: black
           command: |
             . venv/bin/activate
-<<<<<<< HEAD
-            black . --line-length 99 --check --exclude="docs"
-=======
             black . --line-length 99 --check --exclude="docs|tutorial"
 
->>>>>>> e6b1cfc9
       - run:
           name: flake8
           command: |
             . venv/bin/activate
             flake8 .
+
       - run:
           name: mypy
           command: |
             . venv/bin/activate
             mypy .
+
   document:
     docker:
       - image: readthedocs/build:latest
@@ -73,18 +73,17 @@
             . venv/bin/activate
             pip install -U pip
             pip install --progress-bar off .[document]
+
       - run:
           name: build
           command: |
             . venv/bin/activate
             cd docs
             make html
+
       - store_artifacts:
           path: ./docs/build
 
-      - store_artifacts:
-          path: ./docs/build
-
   doctest:
     docker:
       - image: readthedocs/build:latest
@@ -100,12 +99,14 @@
             . venv/bin/activate
             pip install -U pip
             pip install --progress-bar off .[doctest,document]
+
       - run:
           name: build
           command: |
             . venv/bin/activate
             cd docs
             make doctest
+
   # Unit tests
 
   tests-python37:
@@ -122,31 +123,18 @@
           command: |
             sudo apt-get update
             sudo apt-get -y install openmpi-bin libopenmpi-dev
-<<<<<<< HEAD
-            # Install swig which is required by pyrfr which is required by fanova.
-            wget http://prdownloads.sourceforge.net/swig/swig-3.0.12.tar.gz
-            tar -zxvf swig-3.0.12.tar.gz
-            pushd swig-3.0.12
-            ./configure
-            make
-            sudo make install
-            popd
-            swig -version
-=======
-
->>>>>>> e6b1cfc9
+
             python -m venv venv || virtualenv venv
             . venv/bin/activate
             pip install -U pip
             pip install --progress-bar off -U setuptools
             python setup.py sdist
+
             # Install minimal dependencies and confirm that `import optuna` is successful.
             pip install --progress-bar off $(ls dist/*.tar.gz)
             python -c 'import optuna'
+
             # Install all dependencies needed for testing.
-<<<<<<< HEAD
-            pip install --progress-bar off $(ls dist/*.tar.gz)[testing]
-=======
             pip install --progress-bar off $(ls dist/*.tar.gz)[testing] -f https://download.pytorch.org/whl/torch_stable.html
 
       - run:
@@ -155,7 +143,6 @@
             . venv/bin/activate
             pip install --progress-bar off .[codecov]
 
->>>>>>> e6b1cfc9
       - run: &tests
           name: tests
           command: |
@@ -196,15 +183,8 @@
           command: |
             . venv/bin/activate
             pytest tests --ignore tests/integration_tests/test_fastai.py \
-<<<<<<< HEAD
-                --ignore tests/integration_tests/test_keras.py \
-                --ignore tests/integration_tests/test_pytorch_lightning.py \
-                --ignore tests/integration_tests/test_tensorflow.py \
-                --ignore tests/integration_tests/test_tfkeras.py
-=======
                 --ignore tests/integration_tests/allennlp_tests/test_allennlp.py
 
->>>>>>> e6b1cfc9
       - run: *tests-mn
 
   tests-python36:
@@ -241,15 +221,11 @@
           <<: *tests
           command: |
             . venv/bin/activate
-<<<<<<< HEAD
-            pytest tests --ignore tests/integration_tests/test_pytorch_lightning.py --ignore tests/integration_tests/test_fastai.py
-=======
             pytest tests --ignore tests/integration_tests/test_pytorch_lightning.py \
                 --ignore tests/integration_tests/test_fastai.py \
                 --ignore tests/integration_tests/allennlp_tests/test_allennlp.py \
                 --ignore tests/integration_tests/test_catalyst.py
 
->>>>>>> e6b1cfc9
       - run: *tests-mn
 
   tests-rdbstorage:
@@ -276,16 +252,10 @@
           name: install-rdb-bindings
           command: |
             . venv/bin/activate
-<<<<<<< HEAD
-            pip install --progress-bar off .[codecov]
-      - run:
-          name: codecov
-=======
             pip install --progress-bar off PyMySQL cryptography psycopg2-binary
 
       - run: &tests-mysql
           name: tests-mysql
->>>>>>> e6b1cfc9
           command: |
             . venv/bin/activate
             pytest tests/storages_tests/rdb_tests/test_with_server.py
