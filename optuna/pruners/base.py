import abc

from optuna.type_checking import TYPE_CHECKING

if TYPE_CHECKING:
<<<<<<< HEAD
    from optuna.trial import FrozenTrial  # NOQA
=======
>>>>>>> d6eb3a8c
    from optuna.study import Study  # NOQA
    from optuna.trial import FrozenTrial  # NOQA


class BasePruner(object, metaclass=abc.ABCMeta):
    """Base class for pruners."""

    @abc.abstractmethod
    def prune(self, study, trial):
        # type: (Study, FrozenTrial) -> bool
        """Judge whether the trial should be pruned based on the reported values.

        Note that this method is not supposed to be called by library users. Instead,
        :func:`optuna.trial.Trial.report` and :func:`optuna.trial.Trial.should_prune` provide
        user interfaces to implement pruning mechanism in an objective function.

        Args:
            study:
                Study object of the target study.
            trial:
                FrozenTrial object of the target trial.

        Returns:
            A boolean value representing whether the trial should be pruned.
        """

        raise NotImplementedError<|MERGE_RESOLUTION|>--- conflicted
+++ resolved
@@ -3,10 +3,6 @@
 from optuna.type_checking import TYPE_CHECKING
 
 if TYPE_CHECKING:
-<<<<<<< HEAD
-    from optuna.trial import FrozenTrial  # NOQA
-=======
->>>>>>> d6eb3a8c
     from optuna.study import Study  # NOQA
     from optuna.trial import FrozenTrial  # NOQA
 
