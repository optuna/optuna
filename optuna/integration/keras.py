--- conflicted
+++ resolved
@@ -39,13 +39,8 @@
             <https://keras.io/callbacks/#callback>`_ for further details.
     """
 
-<<<<<<< HEAD
     def __init__(self, trial: optuna.trial.Trial, monitor: str) -> None:
         super(KerasPruningCallback, self).__init__()
-=======
-    def __init__(self, trial: optuna.trial.Trial, monitor: str, interval: int = 1) -> None:
-        super().__init__()
->>>>>>> 7f58b72c
 
         _imports.check()
 
