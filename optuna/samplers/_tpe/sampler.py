--- conflicted
+++ resolved
@@ -598,13 +598,9 @@
             assert trial.values is not None
             score = (-float("inf"), [sign * v for sign, v in zip(signs, trial.values)])
         elif trial.state is TrialState.PRUNED:
-<<<<<<< HEAD
             if study._is_multi_objective():
                 # TODO(nzw0301): Can we use intermediate_values values?
                 continue
-=======
-            assert not study._is_multi_objective()
->>>>>>> ddca5ac3
 
             if len(trial.intermediate_values) > 0:
                 step, intermediate_value = max(trial.intermediate_values.items())
