--- conflicted
+++ resolved
@@ -1,9 +1,6 @@
-<<<<<<< HEAD
 import copy
 import json
-=======
 from collections import OrderedDict
->>>>>>> a92b0329
 
 import optuna
 from optuna.distributions import dict_to_distribution
@@ -22,13 +19,8 @@
     from optuna.study import BaseStudy  # NOQA
 
 
-<<<<<<< HEAD
-def intersection_search_space(study, trial_id=None):
-    # type: (BaseStudy, Optional[int]) -> Dict[str, BaseDistribution]
-=======
-def intersection_search_space(study, ordered_dict=False):
-    # type: (BaseStudy, bool) -> Dict[str, BaseDistribution]
->>>>>>> a92b0329
+def intersection_search_space(study, ordered_dict=False, trial_id=None):
+    # type: (BaseStudy, bool, Optional[int]) -> Dict[str, BaseDistribution]
     """Return the intersection search space of the :class:`~optuna.study.BaseStudy`.
 
     Intersection search space contains the intersection of parameter distributions that have been
@@ -70,7 +62,6 @@
         for param_name in delete_list:
             del search_space[param_name]
 
-<<<<<<< HEAD
         # Retrieve cache from trial_system_attrs.
         if trial_id is None:
             continue
@@ -100,12 +91,8 @@
         study._storage.set_trial_system_attr(
             trial_id, "intersection_search_space", json_str,
         )
-    return search_space or {}
-=======
+
     search_space = search_space or {}
-
     if ordered_dict:
         search_space = OrderedDict(sorted(search_space.items(), key=lambda x: x[0]))
-
-    return search_space
->>>>>>> a92b0329
+    return search_space