from collections import defaultdict
import hashlib
import itertools
import math
from typing import Any
from typing import Callable
from typing import DefaultDict
from typing import Dict
from typing import List
from typing import Optional
from typing import Sequence
from typing import Tuple
import warnings

import numpy as np

import optuna
from optuna.distributions import BaseDistribution
from optuna.exceptions import ExperimentalWarning
from optuna.samplers._base import _CONSTRAINTS_KEY
from optuna.samplers._base import _process_constraints_after_trial
from optuna.samplers._base import BaseSampler
from optuna.samplers._random import RandomSampler
from optuna.samplers._search_space import IntersectionSearchSpace
from optuna.samplers.nsgaii._crossover import perform_crossover
from optuna.samplers.nsgaii._crossovers._base import BaseCrossover
from optuna.samplers.nsgaii._crossovers._uniform import UniformCrossover
from optuna.study import Study
from optuna.study import StudyDirection
from optuna.study._multi_objective import _dominates
from optuna.trial import FrozenTrial
from optuna.trial import TrialState


# Define key names of `Trial.system_attrs`.
_GENERATION_KEY = "nsga2:generation"
_POPULATION_CACHE_KEY_PREFIX = "nsga2:population"


class NSGAIIISampler(BaseSampler):
    """Multi-objective sampler using the NSGA-III algorithm.

    NSGA-III stands for "Nondominated Sorting Genetic Algorithm III",
    which is a modified version of NSGA-II for many objective optimization problem.

    For further information about NSGA-III, please refer to the following papers:

    - `An Evolutionary Many-Objective Optimization Algorithm Using Reference-Point-Based
    Nondominated Sorting Approach, Part I: Solving Problems With Box Constraints
    <https://ieeexplore.ieee.org/document/6600851>`_
    - `An Evolutionary Many-Objective Optimization Algorithm Using Reference-Point-Based
    Nondominated Sorting Approach, Part II: Handling Constraints and Extending to an Adaptive
    Approach <https://ieeexplore.ieee.org/document/6595567>`_

    Args:
        reference_points:
            A 2 dimension ``numpy.ndarray`` with objective dimension columns. Represents
            a list of reference points which is used to determine who to survive.
            After non-dominated sort, who out of borderline front are going to survived is
            determined according to how sparse the closest reference point of each person is.
            In the default setting the algorithm uses `uniformly` spread points to diversify the
            result.

        population_size:
            Number of individuals (trials) in a generation.
            ``population_size`` must be greater than or equal to ``crossover.n_parents``, and is
            also recommend to be greater than number of points in ``reference_points``.
            For :class:`~optuna.samplers.nsgaii.UNDXCrossover` and
            :class:`~optuna.samplers.nsgaii.SPXCrossover`, ``n_parents=3``, and for the other
            algorithms, ``n_parents=2``.

        mutation_prob:
            Probability of mutating each parameter when creating a new individual.
            If :obj:`None` is specified, the value ``1.0 / len(parent_trial.params)`` is used
            where ``parent_trial`` is the parent trial of the target individual.

        crossover:
            Crossover to be applied when creating child individuals.
            The available crossovers are listed here:
            https://optuna.readthedocs.io/en/stable/reference/samplers/nsgaii.html.

            :class:`~optuna.samplers.nsgaii.UniformCrossover` is always applied to parameters
            sampled from :class:`~optuna.distributions.CategoricalDistribution`, and by
            default for parameters sampled from other distributions unless this argument
            is specified.

            For more information on each of the crossover method, please refer to
            specific crossover documentation.

        crossover_prob:
            Probability that a crossover (parameters swapping between parents) will occur
            when creating a new individual.

        swapping_prob:
            Probability of swapping each parameter of the parents during crossover.

        seed:
            Seed for random number generator.

        constraints_func:
            An optional function that computes the objective constraints. It must take a
            :class:`~optuna.trial.FrozenTrial` and return the constraints. The return value must
            be a sequence of :obj:`float` s. A value strictly larger than 0 means that a
            constraints is violated. A value equal to or smaller than 0 is considered feasible.
            If ``constraints_func`` returns more than one value for a trial, that trial is
            considered feasible if and only if all values are equal to 0 or smaller.

            The ``constraints_func`` will be evaluated after each successful trial.
            The function won't be called when trials fail or they are pruned, but this behavior is
            subject to change in the future releases.

            The constraints are handled by the constrained domination. A trial x is said to
            constrained-dominate a trial y, if any of the following conditions is true:

            1. Trial x is feasible and trial y is not.
            2. Trial x and y are both infeasible, but trial x has a smaller overall violation.
            3. Trial x and y are feasible and trial x dominates trial y.

            .. note::
                Added in v2.5.0 as an experimental feature. The interface may change in newer
                versions without prior notice. See
                https://github.com/optuna/optuna/releases/tag/v2.5.0.

    """

    def __init__(
        self,
        reference_points: np.ndarray,
        population_size: int = 50,
        mutation_prob: Optional[float] = None,
        crossover: Optional[BaseCrossover] = None,
        crossover_prob: float = 0.9,
        swapping_prob: float = 0.5,
        seed: Optional[int] = None,
        constraints_func: Optional[Callable[[FrozenTrial], Sequence[float]]] = None,
    ) -> None:
        # TODO(ohta): Reconsider the default value of each parameter.

        if not isinstance(population_size, int):
            raise TypeError("`population_size` must be an integer value.")

        if population_size < 2:
            raise ValueError("`population_size` must be greater than or equal to 2.")

        if not (mutation_prob is None or 0.0 <= mutation_prob <= 1.0):
            raise ValueError(
                "`mutation_prob` must be None or a float value within the range [0.0, 1.0]."
            )

        if not (0.0 <= crossover_prob <= 1.0):
            raise ValueError("`crossover_prob` must be a float value within the range [0.0, 1.0].")

        if not (0.0 <= swapping_prob <= 1.0):
            raise ValueError("`swapping_prob` must be a float value within the range [0.0, 1.0].")

        if constraints_func is not None:
            warnings.warn(
                "The constraints_func option is an experimental feature."
                " The interface can change in the future.",
                ExperimentalWarning,
            )

        if crossover is None:
            crossover = UniformCrossover(swapping_prob)
        if not isinstance(crossover, BaseCrossover):
            raise ValueError(
                f"'{crossover}' is not a valid crossover."
                " For valid crossovers see"
                " https://optuna.readthedocs.io/en/stable/reference/samplers.html."
            )

        if population_size < crossover.n_parents:
            raise ValueError(
                f"Using {crossover},"
                f" the population size should be greater than or equal to {crossover.n_parents}."
                f" The specified `population_size` is {population_size}."
            )

        self.reference_points = reference_points
        self._population_size = population_size
        self._mutation_prob = mutation_prob
        self._crossover = crossover
        self._crossover_prob = crossover_prob
        self._swapping_prob = swapping_prob
        self._random_sampler = RandomSampler(seed=seed)
        self._rng = np.random.RandomState(seed)
        self._constraints_func = constraints_func
        self._search_space = IntersectionSearchSpace()

    def reseed_rng(self) -> None:
        self._random_sampler.reseed_rng()
        self._rng.seed()

    def infer_relative_search_space(
        self, study: Study, trial: FrozenTrial
    ) -> Dict[str, BaseDistribution]:
        search_space: Dict[str, BaseDistribution] = {}
        for name, distribution in self._search_space.calculate(study).items():
            if distribution.single():
                # The `untransform` method of `optuna._transform._SearchSpaceTransform`
                # does not assume a single value,
                # so single value objects are not sampled with the `sample_relative` method,
                # but with the `sample_independent` method.
                continue
            search_space[name] = distribution
        return search_space

    def sample_relative(
        self,
        study: Study,
        trial: FrozenTrial,
        search_space: Dict[str, BaseDistribution],
    ) -> Dict[str, Any]:
        parent_generation, parent_population = self._collect_parent_population(study)
        trial_id = trial._trial_id

        generation = parent_generation + 1
        study._storage.set_trial_system_attr(trial_id, _GENERATION_KEY, generation)

        dominates_func = _dominates if self._constraints_func is None else _constrained_dominates

        if parent_generation >= 0:
            # We choose a child based on the specified crossover method.
            if self._rng.rand() < self._crossover_prob:
                child_params = perform_crossover(
                    self._crossover,
                    study,
                    parent_population,
                    search_space,
                    self._rng,
                    self._swapping_prob,
                    dominates_func,
                )
            else:
                parent_population_size = len(parent_population)
                parent_params = parent_population[self._rng.choice(parent_population_size)].params
                child_params = {name: parent_params[name] for name in search_space.keys()}

            n_params = len(child_params)
            if self._mutation_prob is None:
                mutation_prob = 1.0 / max(1.0, n_params)
            else:
                mutation_prob = self._mutation_prob

            params = {}
            for param_name in child_params.keys():
                if self._rng.rand() >= mutation_prob:
                    params[param_name] = child_params[param_name]
            return params

        return {}

    def sample_independent(
        self,
        study: Study,
        trial: FrozenTrial,
        param_name: str,
        param_distribution: BaseDistribution,
    ) -> Any:
        # Following parameters are randomly sampled here.
        # 1. A parameter in the initial population/first generation.
        # 2. A parameter to mutate.
        # 3. A parameter excluded from the intersection search space.

        return self._random_sampler.sample_independent(
            study, trial, param_name, param_distribution
        )

    def _collect_parent_population(self, study: Study) -> Tuple[int, List[FrozenTrial]]:
        trials = study.get_trials(deepcopy=False)

        generation_to_runnings = defaultdict(list)
        generation_to_population = defaultdict(list)
        for trial in trials:
            if _GENERATION_KEY not in trial.system_attrs:
                continue

            generation = trial.system_attrs[_GENERATION_KEY]
            if trial.state != optuna.trial.TrialState.COMPLETE:
                if trial.state == optuna.trial.TrialState.RUNNING:
                    generation_to_runnings[generation].append(trial)
                continue

            # Do not use trials whose states are not COMPLETE, or `constraint` will be unavailable.
            generation_to_population[generation].append(trial)

        hasher = hashlib.sha256()
        parent_population: List[FrozenTrial] = []
        parent_generation = -1
        while True:
            generation = parent_generation + 1
            population = generation_to_population[generation]

            # Under multi-worker settings, the population size might become larger than
            # `self._population_size`.
            if len(population) < self._population_size:
                break

            # [NOTE]
            # It's generally safe to assume that once the above condition is satisfied,
            # there are no additional individuals added to the generation (i.e., the members of
            # the generation have been fixed).
            # If the number of parallel workers is huge, this assumption can be broken, but
            # this is a very rare case and doesn't significantly impact optimization performance.
            # So we can ignore the case.

            # The cache key is calculated based on the key of the previous generation and
            # the remaining running trials in the current population.
            # If there are no running trials, the new cache key becomes exactly the same as
            # the previous one, and the cached content will be overwritten. This allows us to
            # skip redundant cache key calculations when this method is called for the subsequent
            # trials.
            for trial in generation_to_runnings[generation]:
                hasher.update(bytes(str(trial.number), "utf-8"))

            cache_key = "{}:{}".format(_POPULATION_CACHE_KEY_PREFIX, hasher.hexdigest())
            cached_generation, cached_population_numbers = study.system_attrs.get(
                cache_key, (-1, [])
            )
            if cached_generation >= generation:
                generation = cached_generation
                population = [trials[n] for n in cached_population_numbers]
            else:
                population.extend(parent_population)
                population = self._select_elite_population(study, population)

                # To reduce the number of system attribute entries,
                # we cache the population information only if there are no running trials
                # (i.e., the information of the population has been fixed).
                # Usually, if there are no too delayed running trials, the single entry
                # will be used.
                if len(generation_to_runnings[generation]) == 0:
                    population_numbers = [t.number for t in population]
                    study._storage.set_study_system_attr(
                        study._study_id, cache_key, (generation, population_numbers)
                    )

            parent_generation = generation
            parent_population = population

        return parent_generation, parent_population

    def _select_elite_population(
        self, study: Study, population: List[FrozenTrial]
    ) -> List[FrozenTrial]:
        elite_population: List[FrozenTrial] = []
        population_per_rank = self._fast_non_dominated_sort(population, study.directions)
        for population in population_per_rank:
            if len(elite_population) + len(population) < self._population_size:
                elite_population.extend(population)
            else:
                objective_matrix = _normalize(elite_population, population)

                elite_population_num = len(elite_population)
                reference_points_per_count, ref2pops = _associate(
                    objective_matrix, self.reference_points, elite_population_num
                )

                target_population_size = self._population_size - elite_population_num
                additional_elite_population = _niching(
                    target_population_size,
                    population,
                    reference_points_per_count,
                    ref2pops,
                )
                elite_population.extend(additional_elite_population)
        return elite_population

    def _fast_non_dominated_sort(
        self,
        population: List[FrozenTrial],
        directions: List[optuna.study.StudyDirection],
    ) -> List[List[FrozenTrial]]:
        if self._constraints_func is not None:
            for _trial in population:
                _constraints = _trial.system_attrs.get(_CONSTRAINTS_KEY)
                if _constraints is None:
                    continue
                if np.any(np.isnan(np.array(_constraints))):
                    raise ValueError("NaN is not acceptable as constraint value.")

        dominated_count: DefaultDict[int, int] = defaultdict(int)
        dominates_list = defaultdict(list)

        dominates = _dominates if self._constraints_func is None else _constrained_dominates

        for p, q in itertools.combinations(population, 2):
            if dominates(p, q, directions):
                dominates_list[p.number].append(q.number)
                dominated_count[q.number] += 1
            elif dominates(q, p, directions):
                dominates_list[q.number].append(p.number)
                dominated_count[p.number] += 1

        population_per_rank = []
        while population:
            non_dominated_population = []
            i = 0
            while i < len(population):
                if dominated_count[population[i].number] == 0:
                    individual = population[i]
                    if i == len(population) - 1:
                        population.pop()
                    else:
                        population[i] = population.pop()
                    non_dominated_population.append(individual)
                else:
                    i += 1

            for x in non_dominated_population:
                for y in dominates_list[x.number]:
                    dominated_count[y] -= 1

            assert non_dominated_population
            population_per_rank.append(non_dominated_population)

        return population_per_rank

    def after_trial(
        self,
        study: Study,
        trial: FrozenTrial,
        state: TrialState,
        values: Optional[Sequence[float]],
    ) -> None:
        assert state in [TrialState.COMPLETE, TrialState.FAIL, TrialState.PRUNED]
        if self._constraints_func is not None:
            _process_constraints_after_trial(self._constraints_func, study, trial, state)
        self._random_sampler.after_trial(study, trial, state, values)


def generate_default_reference_point(
    objective_dimension: int, dividing_parameter: int = 3
) -> np.ndarray:
    """Generates default reference points which are `uniformly` spread on a hyperplane."""
    reference_points = np.zeros(
        (
            math.comb(objective_dimension + dividing_parameter - 1, dividing_parameter),
            objective_dimension,
        )
    )
    for i, comb in enumerate(
        itertools.combinations_with_replacement(range(objective_dimension), dividing_parameter)
    ):
        for j in comb:
            reference_points[i, j] += 1.0
    return reference_points


def _normalize(
    elite_population: List[FrozenTrial],
    population: List[FrozenTrial],
    weights: Optional[np.ndarray] = None,
    method: str = "custom",
) -> np.ndarray:
    """Normalizes objective values of population

    An ideal point z* consists of minimums in each axis. Each objective value of population is
    then subtracted by the ideal point.
    An extreme point of each axis is (originally) defined as a minimum solution of ASF from the
    population. After that, intercepts are calculate as intercepts of hyperplane which has all
    the extreme points on it and used to rescale objective values.
    """
    # TODO(Shinichi) Propagate argument "weights" and "method" to the constructor

    # Collect objective values
    objective_dimension = len(population[0].values)
    objective_matrix = np.zeros((len(elite_population + population), objective_dimension))
    for i, trial in enumerate(elite_population + population):
        objective_matrix[i] = np.array(trial.values, dtype=float)

    # Subtract ideal point
    objective_matrix -= np.min(objective_matrix, axis=0)
    objective_matrix[objective_matrix < 10e-3] = 0.0

    # TODO(Shinichi) Find out exact definition of "extreme point."
    # weights are m vectors in m dimension where m is the dimension of the objective.
    # weights can be anything as long as the i-th vector is close to each i-th objective axis.

    # Initialize weight
    if weights is None:
        weights = np.eye(objective_dimension)
        if method == "original":
            weights[weights == 0] = 1e6

    # Calculate extreme points to normalize objective values
    if method == "custom":
        # Note that the original paper says that chose ASF "minima" but no exact definition is
        # provided in the paper.
        asf_value = objective_matrix @ weights
        extreme_points = objective_matrix[np.argmax(asf_value, axis=0)]
    elif method == "original":
        # TODO(Shinichi) Reimplement to reduce time complexity
        # Implementation from pymoo, which is an official implementation of the paper
        asf_value = np.max(objective_matrix * weights[:, np.newaxis, :], axis=2)
        extreme_points = objective_matrix[np.argmin(asf_value, axis=1), :]
    else:
        raise ValueError("method should be either custom or original")

    # Normalize objective_matrix with extreme points.
    # Note that extreme_points can be degenerate, but no proper operation is remarked in the
    # paper. Therefore, the maximum of elite population in each axis is used in the case.
    if np.linalg.matrix_rank(extreme_points) < len(extreme_points):
        intercepts_inv = 1 / np.max(objective_matrix[: len(elite_population), :], axis=0)
    else:
        intercepts_inv = np.linalg.solve(extreme_points, np.ones(objective_dimension))
    objective_matrix *= intercepts_inv

    return objective_matrix


def _associate(
    objective_matrix: np.ndarray, reference_points: np.ndarray, elite_population_num: int
) -> Tuple[Dict[int, List[int]], Dict[int, List[Tuple[float, int]]]]:
    """Associates each objective value to the closest reference point"""
<<<<<<< HEAD
    # TODO(Shinichi) Implement faster assignment for the default reference points because it does
    # not seem necessary to calculate distance from all reference points.

    # TODO(Shinichi) Normalize reference_points in constructor to remove reference_point_norms.
    # In addition, the minimum distance from each reference point can be replace with maximum inner
    # product between the given point and each normalized reference points.
=======
    # TODO(Shinichi) Normalize reference_points in constructor to remove reference_point_norms
    # TODO(Shinichi) Implement faster allocation for default reference points because it seems
    # unnecessary to calculate all distance from each reference point.
>>>>>>> a4d78103
    reference_point_norm_squared = np.sum(reference_points**2, axis=1)
    coefficient = objective_matrix @ reference_points.T / reference_point_norm_squared
    distance_from_reference_lines = np.linalg.norm(
        objective_matrix[:, np.newaxis, :] - coefficient[..., np.newaxis] * reference_points,
        axis=2,
    )
    distance_reference_points = np.min(distance_from_reference_lines, axis=1)
    closest_reference_points = np.argmin(distance_from_reference_lines, axis=1)

    # count_reference_points keeps how many neighbors from elite population each reference point
    # has
    count_reference_points: Dict[int, int] = DefaultDict(int)
    for i, reference_point_id in enumerate(closest_reference_points[:elite_population_num]):
        count_reference_points[reference_point_id] += 1

    # ref2pops keeps pairs of a neighbor and the distance of each reference point from borderline
    # front population
    ref2pops = DefaultDict(list)
    for i, reference_point_id in enumerate(closest_reference_points[elite_population_num:]):
        ref2pops[reference_point_id].append(
            (distance_reference_points[i + elite_population_num], i)
        )

    # reference_points_per_count classifies reference points which have at least one closest
    # borderline population member by the number of elite neighbors they have and its indices
    # correspond to the count.
    reference_points_per_count = DefaultDict(list)
    for reference_point_id in ref2pops:
        count = count_reference_points[reference_point_id]
        reference_points_per_count[count].append(reference_point_id)

    return reference_points_per_count, ref2pops


def _niching(
    target_population_size: int,
    population: List[FrozenTrial],
    reference_points_per_count: Dict[int, List[int]],
    ref2pops: Dict[int, List[Tuple[float, int]]],
    seed: int = 42,
) -> List[FrozenTrial]:
    """Determine who survives form the borderline front

    Who survive form the borderline front is determined according to the sparsity of each closest
    reference point. The algorithm picks a reference point from those who have the least neighbors
    in elite population and adds one of borderline front member who has the same closest reference
    point.
    """
    # TODO(Shinichi) Propagate argument "seed" to the constructor
    np.random.seed(seed=seed)

    count = 0
    additional_elite_population: List[FrozenTrial] = []
    while len(additional_elite_population) < target_population_size:
        if not reference_points_per_count[count]:
            count += 1
            continue

        # TODO(Shinichi) Set proper randomizer
        np.random.shuffle(reference_points_per_count[count])
        reference_point_id = reference_points_per_count[count].pop()
        print(count, reference_point_id)
        if count:
            np.random.shuffle(ref2pops[reference_point_id])
        else:
<<<<<<< HEAD
            # TODO(Shinichi) Avoid sort to reduce time complexity
            ref2pops[reference_point_id].sort()
        print(ref2pops[reference_point_id])
=======
            # TODO(Shinichi) avoid sort
            ref2pops[reference_point_id].sort(reverse=True)

>>>>>>> a4d78103
        _, selected_person_id = ref2pops[reference_point_id].pop()
        additional_elite_population.append(population[selected_person_id])
        if ref2pops[reference_point_id]:
            reference_points_per_count[count + 1].append(reference_point_id)
        print(reference_points_per_count)

    return additional_elite_population


def _constrained_dominates(
    trial0: FrozenTrial, trial1: FrozenTrial, directions: Sequence[StudyDirection]
) -> bool:
    """Checks constrained-domination.

    A trial x is said to constrained-dominate a trial y, if any of the following conditions is
    true:
    1) Trial x is feasible and trial y is not.
    2) Trial x and y are both infeasible, but solution x has a smaller overall constraint
    violation.
    3) Trial x and y are feasible and trial x dominates trial y.
    """

    constraints0 = trial0.system_attrs.get(_CONSTRAINTS_KEY)
    constraints1 = trial1.system_attrs.get(_CONSTRAINTS_KEY)

    if constraints0 is None:
        warnings.warn(
            f"Trial {trial0.number} does not have constraint values."
            " It will be dominated by the other trials."
        )

    if constraints1 is None:
        warnings.warn(
            f"Trial {trial1.number} does not have constraint values."
            " It will be dominated by the other trials."
        )

    if constraints0 is None and constraints1 is None:
        # Neither Trial x nor y has constraints values
        return _dominates(trial0, trial1, directions)

    if constraints0 is not None and constraints1 is None:
        # Trial x has constraint values, but y doesn't.
        return True

    if constraints0 is None and constraints1 is not None:
        # If Trial y has constraint values, but x doesn't.
        return False

    assert isinstance(constraints0, (list, tuple))
    assert isinstance(constraints1, (list, tuple))

    if len(constraints0) != len(constraints1):
        raise ValueError("Trials with different numbers of constraints cannot be compared.")

    if trial0.state != TrialState.COMPLETE:
        return False

    if trial1.state != TrialState.COMPLETE:
        return True

    satisfy_constraints0 = all(v <= 0 for v in constraints0)
    satisfy_constraints1 = all(v <= 0 for v in constraints1)

    if satisfy_constraints0 and satisfy_constraints1:
        # Both trials satisfy the constraints.
        return _dominates(trial0, trial1, directions)

    if satisfy_constraints0:
        # trial0 satisfies the constraints, but trial1 violates them.
        return True

    if satisfy_constraints1:
        # trial1 satisfies the constraints, but trial0 violates them.
        return False

    # Both trials violate the constraints.
    violation0 = sum(v for v in constraints0 if v > 0)
    violation1 = sum(v for v in constraints1 if v > 0)
    return violation0 < violation1<|MERGE_RESOLUTION|>--- conflicted
+++ resolved
@@ -513,18 +513,12 @@
     objective_matrix: np.ndarray, reference_points: np.ndarray, elite_population_num: int
 ) -> Tuple[Dict[int, List[int]], Dict[int, List[Tuple[float, int]]]]:
     """Associates each objective value to the closest reference point"""
-<<<<<<< HEAD
     # TODO(Shinichi) Implement faster assignment for the default reference points because it does
     # not seem necessary to calculate distance from all reference points.
 
     # TODO(Shinichi) Normalize reference_points in constructor to remove reference_point_norms.
     # In addition, the minimum distance from each reference point can be replace with maximum inner
     # product between the given point and each normalized reference points.
-=======
-    # TODO(Shinichi) Normalize reference_points in constructor to remove reference_point_norms
-    # TODO(Shinichi) Implement faster allocation for default reference points because it seems
-    # unnecessary to calculate all distance from each reference point.
->>>>>>> a4d78103
     reference_point_norm_squared = np.sum(reference_points**2, axis=1)
     coefficient = objective_matrix @ reference_points.T / reference_point_norm_squared
     distance_from_reference_lines = np.linalg.norm(
@@ -590,15 +584,9 @@
         if count:
             np.random.shuffle(ref2pops[reference_point_id])
         else:
-<<<<<<< HEAD
-            # TODO(Shinichi) Avoid sort to reduce time complexity
-            ref2pops[reference_point_id].sort()
-        print(ref2pops[reference_point_id])
-=======
             # TODO(Shinichi) avoid sort
             ref2pops[reference_point_id].sort(reverse=True)
 
->>>>>>> a4d78103
         _, selected_person_id = ref2pops[reference_point_id].pop()
         additional_elite_population.append(population[selected_person_id])
         if ref2pops[reference_point_id]:
