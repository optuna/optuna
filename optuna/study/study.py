--- conflicted
+++ resolved
@@ -929,6 +929,9 @@
         .. seealso::
 
             See :func:`~optuna.trial.create_trial` for how to create trials.
+
+            Please refer to :ref:`specify_params` for the tutorial of specifying hyperparameters
+            manually.
 
         Args:
             trial: Trial to add.
@@ -1140,12 +1143,10 @@
 
     See also:
         :func:`optuna.create_study` is an alias of :func:`optuna.study.create_study`.
-<<<<<<< HEAD
+
         The :ref:`rdb` tutorial provides concrete examples to facilitate understanding.
-=======
-        
-        The :ref:`rdb` tutorial provides use-cases examples.
->>>>>>> e4b1c062
+
+
 
     """
 
