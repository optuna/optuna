--- conflicted
+++ resolved
@@ -881,7 +881,6 @@
         else:
             values = None
 
-<<<<<<< HEAD
         unsorted_intermediates: Dict[int, Dict[int, float]] = defaultdict(dict)
         for v in trial.intermediate_values:
             unsorted_intermediates[v.step][
@@ -903,9 +902,6 @@
             else:
                 for step, intermediate_indices_and_values in unsorted_intermediates.items():
                     intermediate_values[step] = intermediate_indices_and_values[0]
-=======
-        params = sorted(trial.params, key=lambda p: p.param_id)
->>>>>>> ddca5ac3
 
         return FrozenTrial(
             number=trial.number,
