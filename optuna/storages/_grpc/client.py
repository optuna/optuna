from __future__ import annotations

from collections.abc import Container
from collections.abc import Sequence
import copy
import json
import threading
from typing import Any
from typing import TYPE_CHECKING
import uuid

from optuna._experimental import experimental_class
from optuna._imports import _LazyImport
from optuna.distributions import BaseDistribution
from optuna.distributions import distribution_to_json
from optuna.exceptions import DuplicatedStudyError
from optuna.exceptions import UpdateFinishedTrialError
from optuna.storages._base import BaseStorage
from optuna.storages._base import DEFAULT_STUDY_NAME_PREFIX
from optuna.study._frozen import FrozenStudy
from optuna.study._study_direction import StudyDirection
from optuna.trial._frozen import FrozenTrial
from optuna.trial._state import TrialState


if TYPE_CHECKING:
    import grpc

    from optuna.storages._grpc import servicer as grpc_servicer
    from optuna.storages._grpc.auto_generated import api_pb2
    from optuna.storages._grpc.auto_generated import api_pb2_grpc
else:
    api_pb2 = _LazyImport("optuna.storages._grpc.auto_generated.api_pb2")
    api_pb2_grpc = _LazyImport("optuna.storages._grpc.auto_generated.api_pb2_grpc")
    grpc = _LazyImport("grpc")
    grpc_servicer = _LazyImport("optuna.storages._grpc.servicer")


def create_insecure_channel(host: str, port: int) -> grpc.Channel:
    return grpc.insecure_channel(
        f"{host}:{port}", options=[("grpc.max_receive_message_length", -1)]
    )


@experimental_class("4.2.0")
class GrpcStorageProxy(BaseStorage):
    """gRPC client for :func:`~optuna.storages.run_grpc_proxy_server`.

    Example:

        This is a simple example of using :class:`~optuna.storages.GrpcStorageProxy` with
        :func:`~optuna.storages.run_grpc_proxy_server`.

        .. code::

            import optuna
            from optuna.storages import GrpcStorageProxy

            storage = GrpcStorageProxy(host="localhost", port=13000)
            study = optuna.create_study(storage=storage)

        Please refer to the example in :func:`~optuna.storages.run_grpc_proxy_server` for the
        server side code.

    Args:
        host: The hostname of the gRPC server.
        port: The port of the gRPC server.

    .. warning::

        Currently, gRPC storage proxy in combination with an SQLite3 database may cause unexpected
        behaviors when calling :func:`optuna.delete_study` due to non-invalidated cache.
    """

    def __init__(self, *, host: str = "localhost", port: int = 13000) -> None:
<<<<<<< HEAD
        self._stub = api_pb2_grpc.StorageServiceStub(
            grpc.insecure_channel(
                f"{host}:{port}",
                options=[("grpc.max_receive_message_length", -1)],
            )
        )
        self._cache = GrpcClientCache(self._stub)
=======
>>>>>>> 5770d7a9
        self._host = host
        self._port = port
        self._setup()

    def _setup(self) -> None:
        """Set up the gRPC channel and stub."""
        self._channel = create_insecure_channel(self._host, self._port)
        self._stub = api_pb2_grpc.StorageServiceStub(self._channel)
        self._cache = GrpcClientCache(self._stub)

    def wait_server_ready(self, timeout: float | None = None) -> None:
        """Wait until the gRPC server is ready.

        Args:
            timeout: The maximum time to wait in seconds. If :obj:`None`, wait indefinitely.
        """
        try:
            with create_insecure_channel(self._host, self._port) as channel:
                grpc.channel_ready_future(channel).result(timeout=timeout)
        except grpc.FutureTimeoutError as e:
            raise ConnectionError("GRPC connection timeout") from e

    def close(self) -> None:
        """Close the gRPC channel."""
        self._channel.close()

    def __getstate__(self) -> dict[Any, Any]:
        state = self.__dict__.copy()
        del state["_channel"]
        del state["_stub"]
        del state["_cache"]
        return state

    def __setstate__(self, state: dict[Any, Any]) -> None:
        self.__dict__.update(state)
<<<<<<< HEAD
        self._stub = api_pb2_grpc.StorageServiceStub(
            grpc.insecure_channel(f"{self._host}:{self._port}")
        )
        self._cache = GrpcClientCache(self._stub)
=======
        self._setup()
>>>>>>> 5770d7a9

    def create_new_study(
        self, directions: Sequence[StudyDirection], study_name: str | None = None
    ) -> int:
        request = api_pb2.CreateNewStudyRequest(
            directions=[
                api_pb2.MINIMIZE if d == StudyDirection.MINIMIZE else api_pb2.MAXIMIZE
                for d in directions
            ],
            study_name=study_name or DEFAULT_STUDY_NAME_PREFIX + str(uuid.uuid4()),
        )
        try:
            response = self._stub.CreateNewStudy(request)
        except grpc.RpcError as e:
            if e.code() == grpc.StatusCode.ALREADY_EXISTS:
                raise DuplicatedStudyError from e
            raise
        return response.study_id

    def delete_study(self, study_id: int) -> None:
        request = api_pb2.DeleteStudyRequest(study_id=study_id)
        try:
            self._stub.DeleteStudy(request)
        except grpc.RpcError as e:
            if e.code() == grpc.StatusCode.NOT_FOUND:
                raise KeyError from e
            raise
        # TODO(c-bata): Fix a cache invalidation issue when using SQLite3
        # Please see https://github.com/optuna/optuna/pull/5872/files#r1893708995 for details.
        self._cache.delete_study_cache(study_id)

    def set_study_user_attr(self, study_id: int, key: str, value: Any) -> None:
        request = api_pb2.SetStudyUserAttributeRequest(
            study_id=study_id, key=key, value=json.dumps(value)
        )
        try:
            self._stub.SetStudyUserAttribute(request)
        except grpc.RpcError as e:
            if e.code() == grpc.StatusCode.NOT_FOUND:
                raise KeyError from e
            raise

    def set_study_system_attr(self, study_id: int, key: str, value: Any) -> None:
        request = api_pb2.SetStudySystemAttributeRequest(
            study_id=study_id, key=key, value=json.dumps(value)
        )
        try:
            self._stub.SetStudySystemAttribute(request)
        except grpc.RpcError as e:
            if e.code() == grpc.StatusCode.NOT_FOUND:
                raise KeyError from e
            raise

    def get_study_id_from_name(self, study_name: str) -> int:
        request = api_pb2.GetStudyIdFromNameRequest(study_name=study_name)
        try:
            response = self._stub.GetStudyIdFromName(request)
        except grpc.RpcError as e:
            if e.code() == grpc.StatusCode.NOT_FOUND:
                raise KeyError from e
            raise
        return response.study_id

    def get_study_name_from_id(self, study_id: int) -> str:
        request = api_pb2.GetStudyNameFromIdRequest(study_id=study_id)
        try:
            response = self._stub.GetStudyNameFromId(request)
        except grpc.RpcError as e:
            if e.code() == grpc.StatusCode.NOT_FOUND:
                raise KeyError from e
            raise
        return response.study_name

    def get_study_directions(self, study_id: int) -> list[StudyDirection]:
        request = api_pb2.GetStudyDirectionsRequest(study_id=study_id)
        try:
            response = self._stub.GetStudyDirections(request)
        except grpc.RpcError as e:
            if e.code() == grpc.StatusCode.NOT_FOUND:
                raise KeyError from e
            raise
        return [
            StudyDirection.MINIMIZE if d == api_pb2.MINIMIZE else StudyDirection.MAXIMIZE
            for d in response.directions
        ]

    def get_study_user_attrs(self, study_id: int) -> dict[str, Any]:
        request = api_pb2.GetStudyUserAttributesRequest(study_id=study_id)
        try:
            response = self._stub.GetStudyUserAttributes(request)
        except grpc.RpcError as e:
            if e.code() == grpc.StatusCode.NOT_FOUND:
                raise KeyError from e
            raise
        return {key: json.loads(value) for key, value in response.user_attributes.items()}

    def get_study_system_attrs(self, study_id: int) -> dict[str, Any]:
        request = api_pb2.GetStudySystemAttributesRequest(study_id=study_id)
        try:
            response = self._stub.GetStudySystemAttributes(request)
        except grpc.RpcError as e:
            if e.code() == grpc.StatusCode.NOT_FOUND:
                raise KeyError from e
            raise
        return {key: json.loads(value) for key, value in response.system_attributes.items()}

    def get_all_studies(self) -> list[FrozenStudy]:
        request = api_pb2.GetAllStudiesRequest()
        response = self._stub.GetAllStudies(request)
        return [
            FrozenStudy(
                study_id=study.study_id,
                study_name=study.study_name,
                direction=None,
                directions=[
                    StudyDirection.MINIMIZE if d == api_pb2.MINIMIZE else StudyDirection.MAXIMIZE
                    for d in study.directions
                ],
                user_attrs={
                    key: json.loads(value) for key, value in study.user_attributes.items()
                },
                system_attrs={
                    key: json.loads(value) for key, value in study.system_attributes.items()
                },
            )
            for study in response.studies
        ]

    def create_new_trial(self, study_id: int, template_trial: FrozenTrial | None = None) -> int:
        if template_trial is None:
            request = api_pb2.CreateNewTrialRequest(study_id=study_id, template_trial_is_none=True)
        else:
            request = api_pb2.CreateNewTrialRequest(
                study_id=study_id,
                template_trial=grpc_servicer._to_proto_trial(template_trial),
                template_trial_is_none=False,
            )
        try:
            response = self._stub.CreateNewTrial(request)
        except grpc.RpcError as e:
            if e.code() == grpc.StatusCode.NOT_FOUND:
                raise KeyError from e
            raise
        return response.trial_id

    def set_trial_param(
        self,
        trial_id: int,
        param_name: str,
        param_value_internal: float,
        distribution: BaseDistribution,
    ) -> None:
        request = api_pb2.SetTrialParameterRequest(
            trial_id=trial_id,
            param_name=param_name,
            param_value_internal=param_value_internal,
            distribution=distribution_to_json(distribution),
        )
        try:
            self._stub.SetTrialParameter(request)
        except grpc.RpcError as e:
            if e.code() == grpc.StatusCode.NOT_FOUND:
                raise KeyError from e
            elif e.code() == grpc.StatusCode.FAILED_PRECONDITION:
                raise UpdateFinishedTrialError from e
            elif e.code() == grpc.StatusCode.INVALID_ARGUMENT:
                raise ValueError from e
            else:
                raise

    def set_trial_state_values(
        self, trial_id: int, state: TrialState, values: Sequence[float] | None = None
    ) -> bool:
        request = api_pb2.SetTrialStateValuesRequest(
            trial_id=trial_id,
            state=grpc_servicer._to_proto_trial_state(state),
            values=values,
        )
        try:
            response = self._stub.SetTrialStateValues(request)
        except grpc.RpcError as e:
            if e.code() == grpc.StatusCode.NOT_FOUND:
                raise KeyError from e
            elif e.code() == grpc.StatusCode.FAILED_PRECONDITION:
                raise UpdateFinishedTrialError from e
            else:
                raise

        return response.trial_updated

    def set_trial_intermediate_value(
        self, trial_id: int, step: int, intermediate_value: float
    ) -> None:
        request = api_pb2.SetTrialIntermediateValueRequest(
            trial_id=trial_id, step=step, intermediate_value=intermediate_value
        )
        try:
            self._stub.SetTrialIntermediateValue(request)
        except grpc.RpcError as e:
            if e.code() == grpc.StatusCode.NOT_FOUND:
                raise KeyError from e
            elif e.code() == grpc.StatusCode.FAILED_PRECONDITION:
                raise UpdateFinishedTrialError from e
            else:
                raise

    def set_trial_user_attr(self, trial_id: int, key: str, value: Any) -> None:
        request = api_pb2.SetTrialUserAttributeRequest(
            trial_id=trial_id, key=key, value=json.dumps(value)
        )
        try:
            self._stub.SetTrialUserAttribute(request)
        except grpc.RpcError as e:
            if e.code() == grpc.StatusCode.NOT_FOUND:
                raise KeyError from e
            elif e.code() == grpc.StatusCode.FAILED_PRECONDITION:
                raise UpdateFinishedTrialError from e
            else:
                raise

    def set_trial_system_attr(self, trial_id: int, key: str, value: Any) -> None:
        request = api_pb2.SetTrialSystemAttributeRequest(
            trial_id=trial_id, key=key, value=json.dumps(value)
        )
        try:
            self._stub.SetTrialSystemAttribute(request)
        except grpc.RpcError as e:
            if e.code() == grpc.StatusCode.NOT_FOUND:
                raise KeyError from e
            elif e.code() == grpc.StatusCode.FAILED_PRECONDITION:
                raise UpdateFinishedTrialError from e
            else:
                raise

    def get_trial_id_from_study_id_trial_number(self, study_id: int, trial_number: int) -> int:
        request = api_pb2.GetTrialIdFromStudyIdTrialNumberRequest(
            study_id=study_id, trial_number=trial_number
        )
        try:
            response = self._stub.GetTrialIdFromStudyIdTrialNumber(request)
        except grpc.RpcError as e:
            if e.code() == grpc.StatusCode.NOT_FOUND:
                raise KeyError from e
            raise
        return response.trial_id

    def get_trial(self, trial_id: int) -> FrozenTrial:
        request = api_pb2.GetTrialRequest(trial_id=trial_id)
        try:
            response = self._stub.GetTrial(request)
        except grpc.RpcError as e:
            if e.code() == grpc.StatusCode.NOT_FOUND:
                raise KeyError from e
            raise
        return grpc_servicer._from_proto_trial(response.trial)

    def get_all_trials(
        self,
        study_id: int,
        deepcopy: bool = True,
        states: Container[TrialState] | None = None,
    ) -> list[FrozenTrial]:
        trials = self._cache.get_all_trials(study_id, states)
        return copy.deepcopy(trials) if deepcopy else trials


class GrpcClientCache:
    def __init__(self, grpc_client: api_pb2_grpc.StorageServiceStub) -> None:
        self.studies: dict[int, GrpcClientCacheEntry] = {}
        self.grpc_client = grpc_client
        self.lock = threading.Lock()

    def delete_study_cache(self, study_id: int) -> None:
        with self.lock:
            self.studies.pop(study_id, None)

    def get_all_trials(
        self, study_id: int, states: Container[TrialState] | None
    ) -> list[FrozenTrial]:
        with self.lock:
            self._read_trials_from_remote_storage(study_id)
            study = self.studies[study_id]
            trials: dict[int, FrozenTrial] | list[FrozenTrial]
            if states is not None:
                trials = {number: t for number, t in study.trials.items() if t.state in states}
            else:
                trials = study.trials
            trials = list(sorted(trials.values(), key=lambda t: t.number))
            return trials

    def _read_trials_from_remote_storage(self, study_id: int) -> None:
        if study_id not in self.studies:
            self.studies[study_id] = GrpcClientCacheEntry()
        study = self.studies[study_id]

        req = api_pb2.GetTrialsRequest(
            study_id=study_id,
            included_trial_ids=study.unfinished_trial_ids,
            trial_id_greater_than=study.last_finished_trial_id,
        )
        try:
            res = self.grpc_client.GetTrials(req)
        except grpc.RpcError as e:
            if e.code() == grpc.StatusCode.NOT_FOUND:
                self.studies.pop(study_id, None)
                raise KeyError from e
            raise
        if not res.trials:
            return

        for trial_proto in res.trials:
            trial = grpc_servicer._from_proto_trial(trial_proto)
            self._add_trial_to_cache(study_id, trial)

    def _add_trial_to_cache(self, study_id: int, trial: FrozenTrial) -> None:
        study = self.studies[study_id]
        study.trials[trial.number] = trial

        if not trial.state.is_finished():
            study.unfinished_trial_ids.add(trial._trial_id)
            return

        study.last_finished_trial_id = max(study.last_finished_trial_id, trial._trial_id)
        study.unfinished_trial_ids.discard(trial._trial_id)


class GrpcClientCacheEntry:
    def __init__(self) -> None:
        self.trials: dict[int, FrozenTrial] = {}
        self.unfinished_trial_ids: set[int] = set()
        self.last_finished_trial_id: int = -1<|MERGE_RESOLUTION|>--- conflicted
+++ resolved
@@ -73,16 +73,6 @@
     """
 
     def __init__(self, *, host: str = "localhost", port: int = 13000) -> None:
-<<<<<<< HEAD
-        self._stub = api_pb2_grpc.StorageServiceStub(
-            grpc.insecure_channel(
-                f"{host}:{port}",
-                options=[("grpc.max_receive_message_length", -1)],
-            )
-        )
-        self._cache = GrpcClientCache(self._stub)
-=======
->>>>>>> 5770d7a9
         self._host = host
         self._port = port
         self._setup()
@@ -118,14 +108,7 @@
 
     def __setstate__(self, state: dict[Any, Any]) -> None:
         self.__dict__.update(state)
-<<<<<<< HEAD
-        self._stub = api_pb2_grpc.StorageServiceStub(
-            grpc.insecure_channel(f"{self._host}:{self._port}")
-        )
-        self._cache = GrpcClientCache(self._stub)
-=======
         self._setup()
->>>>>>> 5770d7a9
 
     def create_new_study(
         self, directions: Sequence[StudyDirection], study_name: str | None = None
