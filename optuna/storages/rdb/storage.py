--- conflicted
+++ resolved
@@ -870,7 +870,6 @@
         return result
 
     @staticmethod
-<<<<<<< HEAD
     def _set_mysql_wait_timeout(engine, timeout):
         # type: (Engine, Optional[int]) -> None
 
@@ -889,7 +888,8 @@
             cursor.execute("SET session wait_timeout = {};".format(timeout))
             cursor.execute("COMMIT")
             cursor.close()
-=======
+
+    @staticmethod
     def _set_default_engine_kwargs_for_mysql(url, engine_kwargs):
         # type: (str, Dict[str, Any]) -> None
 
@@ -908,7 +908,6 @@
         engine_kwargs['pool_pre_ping'] = True
         logger = optuna.logging.get_logger(__name__)
         logger.debug('pool_pre_ping=True was set to engine_kwargs to prevent connection timeout.')
->>>>>>> 4e59fd49
 
     @staticmethod
     def _fill_storage_url_template(template):
