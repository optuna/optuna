--- conflicted
+++ resolved
@@ -50,12 +50,8 @@
 
     """
 
-<<<<<<< HEAD
-    def __init__(self, url, connect_args=None, enable_cache=True):
-=======
-    def __init__(self, url, connect_args=None, skip_compatibility_check=False):
->>>>>>> 524426bc
-        # type: (str, Optional[Dict[str, Any]], bool) -> None
+    def __init__(self, url, connect_args=None, enable_cache=True, skip_compatibility_check=False):
+        # type: (str, Optional[Dict[str, Any]], bool, bool) -> None
 
         connect_args = connect_args or {}
 
@@ -687,44 +683,6 @@
         if hasattr(self, 'scoped_session'):
             self.remove_session()
 
-<<<<<<< HEAD
-
-class _FinishedTrialsCache(object):
-    def __init__(self, enabled):
-        # type: (bool) -> None
-
-        self._finished_trials = {}  # type: Dict[int, structs.FrozenTrial]
-        self._enabled = enabled
-        self._lock = threading.Lock()
-
-    def is_empty(self):
-        # type: () -> bool
-
-        if not self._enabled:
-            return True
-
-        with self._lock:
-            return len(self._finished_trials) == 0
-
-    def cache_trial_if_finished(self, trial):
-        # type: (structs.FrozenTrial) -> None
-
-        if not self._enabled:
-            return
-
-        if trial.state is not structs.TrialState.RUNNING:
-            with self._lock:
-                self._finished_trials[trial.trial_id] = copy.deepcopy(trial)
-
-    def get_cached_trial(self, trial_id):
-        # type: (int) -> Optional[structs.FrozenTrial]
-
-        if not self._enabled:
-            return None
-
-        with self._lock:
-            return self._finished_trials.get(trial_id)
-=======
     def upgrade(self):
         # type: () -> None
         """Upgrade the storage schema."""
@@ -891,4 +849,40 @@
             os.path.dirname(__file__), 'alembic'))
         config.set_main_option('sqlalchemy.url', self.url)
         return config
->>>>>>> 524426bc
+
+
+class _FinishedTrialsCache(object):
+    def __init__(self, enabled):
+        # type: (bool) -> None
+
+        self._finished_trials = {}  # type: Dict[int, structs.FrozenTrial]
+        self._enabled = enabled
+        self._lock = threading.Lock()
+
+    def is_empty(self):
+        # type: () -> bool
+
+        if not self._enabled:
+            return True
+
+        with self._lock:
+            return len(self._finished_trials) == 0
+
+    def cache_trial_if_finished(self, trial):
+        # type: (structs.FrozenTrial) -> None
+
+        if not self._enabled:
+            return
+
+        if trial.state is not structs.TrialState.RUNNING:
+            with self._lock:
+                self._finished_trials[trial.trial_id] = copy.deepcopy(trial)
+
+    def get_cached_trial(self, trial_id):
+        # type: (int) -> Optional[structs.FrozenTrial]
+
+        if not self._enabled:
+            return None
+
+        with self._lock:
+            return self._finished_trials.get(trial_id)