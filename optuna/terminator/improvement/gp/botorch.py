from __future__ import annotations

from typing import Optional

import numpy as np

from optuna._imports import try_import
from optuna.distributions import CategoricalDistribution
from optuna.distributions import FloatDistribution
from optuna.distributions import IntDistribution
from optuna.terminator import _distribution_is_log
from optuna.terminator._search_space.intersection import IntersectionSearchSpace
from optuna.terminator.improvement.gp.base import BaseGaussianProcess
from optuna.trial._frozen import FrozenTrial
from optuna.trial._state import TrialState


with try_import() as _imports:
    from botorch.fit import fit_gpytorch_model
    from botorch.models import FixedNoiseGP
    from botorch.models.transforms import Normalize
    from botorch.models.transforms import Standardize
    import gpytorch
    import torch

__all__ = [
    "fit_gpytorch_model",
    "FixedNoiseGP",
    "Normalize",
    "Standardize",
    "gpytorch",
    "torch",
]


class _BoTorchGaussianProcess(BaseGaussianProcess):
    def __init__(self) -> None:
        _imports.check()

        self._n_params: Optional[float] = None
        self._n_trials: Optional[float] = None
        self._gp: Optional[FixedNoiseGP] = None

    def fit(
        self,
        trials: list[FrozenTrial],
    ) -> None:
        self._trials = trials

        x, bounds = _convert_trials_to_tensors(trials)

        self._n_trials = x.shape[0]
        self._n_params = x.shape[1]

        y = torch.tensor([trial.value for trial in trials], dtype=torch.float64)
        y = torch.unsqueeze(y, 1)

<<<<<<< HEAD
        noise = gpytorch.settings.min_fixed_noise.value(torch.float64)
        self._gp = FixedNoiseGP(
            x,
            y,
            torch.full_like(y, noise * y.std().item()),
=======
        assert self._n_trials is not None
        noise = (
            torch.full_like(y, 1e-8 * y.std().item())
            if self._n_trials > 1
            else torch.zeros_like(y)
        )
        self._gp = FixedNoiseGP(
            x,
            y,
            noise,
>>>>>>> 7f0100fe
            input_transform=Normalize(d=self._n_params, bounds=bounds),
            outcome_transform=Standardize(m=1),
        )

        mll = gpytorch.mlls.ExactMarginalLogLikelihood(self._gp.likelihood, self._gp)

        fit_gpytorch_model(mll)

    def predict_mean_std(
        self,
        trials: list[FrozenTrial],
    ) -> tuple[np.ndarray, np.ndarray]:
        assert self._gp is not None

        x, _ = _convert_trials_to_tensors(trials)

        with torch.no_grad(), gpytorch.settings.fast_pred_var():  # type: ignore[no-untyped-call]
            posterior = self._gp.posterior(x)
            mean = posterior.mean
            variance = posterior.variance
            std = variance.sqrt()

        return mean.detach().numpy(), std.detach().numpy()


def _convert_trials_to_tensors(trials: list[FrozenTrial]) -> tuple[torch.Tensor, torch.Tensor]:
    """Convert a list of FrozenTrial objects to tensors inputs and bounds.

    This function assumes the following condition for input trials:
    - any categorical param is converted to a float or int one;
    - log is unscaled for any float/int distribution;
    - the state is COMPLETE for any trial;
    - direction is MINIMIZE for any trial.
    """
    search_space = IntersectionSearchSpace().calculate(trials)
    sorted_params = sorted(search_space.keys())

    x = []
    for trial in trials:
        assert trial.state == TrialState.COMPLETE
        x_row = []
        for param in sorted_params:
            distribution = search_space[param]

            assert not _distribution_is_log(distribution)
            assert not isinstance(distribution, CategoricalDistribution)

            param_value = float(trial.params[param])
            x_row.append(param_value)

        x.append(x_row)

    min_bounds = []
    max_bounds = []
    for param, distribution in search_space.items():
        assert isinstance(distribution, (FloatDistribution, IntDistribution))
        min_bounds.append(distribution.low)
        max_bounds.append(distribution.high)
    bounds = [min_bounds, max_bounds]

    return torch.tensor(x, dtype=torch.float64), torch.tensor(bounds, dtype=torch.float64)<|MERGE_RESOLUTION|>--- conflicted
+++ resolved
@@ -55,16 +55,10 @@
         y = torch.tensor([trial.value for trial in trials], dtype=torch.float64)
         y = torch.unsqueeze(y, 1)
 
-<<<<<<< HEAD
-        noise = gpytorch.settings.min_fixed_noise.value(torch.float64)
-        self._gp = FixedNoiseGP(
-            x,
-            y,
-            torch.full_like(y, noise * y.std().item()),
-=======
         assert self._n_trials is not None
+        noise_scale = gpytorch.settings.min_fixed_noise.value(torch.float64)
         noise = (
-            torch.full_like(y, 1e-8 * y.std().item())
+            torch.full_like(y, noise_scale * y.std().item())
             if self._n_trials > 1
             else torch.zeros_like(y)
         )
@@ -72,7 +66,6 @@
             x,
             y,
             noise,
->>>>>>> 7f0100fe
             input_transform=Normalize(d=self._n_params, bounds=bounds),
             outcome_transform=Standardize(m=1),
         )
