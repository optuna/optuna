import enum
import warnings

from optuna import exceptions
from optuna import logging
from optuna import type_checking

if type_checking.TYPE_CHECKING:
    from datetime import datetime  # NOQA
    from typing import Any  # NOQA
    from typing import Dict  # NOQA
    from typing import Optional  # NOQA

    from optuna.distributions import BaseDistribution  # NOQA


class TrialState(enum.Enum):
    """State of a :class:`~optuna.trial.Trial`.

    Attributes:
        RUNNING:
            The :class:`~optuna.trial.Trial` is running.
        COMPLETE:
            The :class:`~optuna.trial.Trial` has been finished without any error.
        PRUNED:
            The :class:`~optuna.trial.Trial` has been pruned with
            :class:`~optuna.exceptions.TrialPruned`.
        FAIL:
            The :class:`~optuna.trial.Trial` has failed due to an uncaught error.
    """

    RUNNING = 0
    COMPLETE = 1
    PRUNED = 2
    FAIL = 3

    def __repr__(self):
        # type: () -> str

        return str(self)

    def is_finished(self):
        # type: () -> bool

        return self != TrialState.RUNNING


class StudyDirection(enum.Enum):
    """Direction of a :class:`~optuna.study.Study`.

    Attributes:
        NOT_SET:
            Direction has not been set.
        MINIMIZE:
            :class:`~optuna.study.Study` minimizes the objective function.
        MAXIMIZE:
            :class:`~optuna.study.Study` maximizes the objective function.
    """

    NOT_SET = 0
    MINIMIZE = 1
    MAXIMIZE = 2


class FrozenTrial(object):
    """Status and results of a :class:`~optuna.trial.Trial`.

    Attributes:
        number:
            Unique and consecutive number of :class:`~optuna.trial.Trial` for each
            :class:`~optuna.study.Study`. Note that this field uses zero-based numbering.
        state:
            :class:`TrialState` of the :class:`~optuna.trial.Trial`.
        value:
            Objective value of the :class:`~optuna.trial.Trial`.
        datetime_start:
            Datetime where the :class:`~optuna.trial.Trial` started.
        datetime_complete:
            Datetime where the :class:`~optuna.trial.Trial` finished.
        params:
            Dictionary that contains suggested parameters.
        distributions:
            Dictionary that contains the distributions of :attr:`params`.
        user_attrs:
            Dictionary that contains the attributes of the :class:`~optuna.trial.Trial` set with
            :func:`optuna.trial.Trial.set_user_attr`.
        intermediate_values:
            Intermediate objective values set with :func:`optuna.trial.Trial.report`.
    """

    def __init__(
        self,
        number,  # type: int
        state,  # type: TrialState
        value,  # type: Optional[float]
        datetime_start,  # type: Optional[datetime]
        datetime_complete,  # type: Optional[datetime]
        params,  # type: Dict[str, Any]
        distributions,  # type: Dict[str, BaseDistribution]
        user_attrs,  # type: Dict[str, Any]
        system_attrs,  # type: Dict[str, Any]
        intermediate_values,  # type: Dict[int, float]
        trial_id,  # type: int
    ):
        # type: (...) -> None

        self.number = number
        self.state = state
        self.value = value
        self.datetime_start = datetime_start
        self.datetime_complete = datetime_complete
        self.params = params
        self.user_attrs = user_attrs
        self.system_attrs = system_attrs
        self.intermediate_values = intermediate_values
        self._distributions = distributions
        self._trial_id = trial_id

    # Ordered list of fields required for `__repr__`, `__hash__` and dataframe creation.
    # TODO(hvy): Remove this list in Python 3.6 as the order of `self.__dict__` is preserved.
    _ordered_fields = [
<<<<<<< HEAD
        'number', 'state', 'value', 'datetime_start', 'datetime_complete', 'params',
        '_distributions', 'user_attrs', 'system_attrs', 'intermediate_values', '_trial_id',
        'last_step']
=======
        'number', 'value', 'datetime_start', 'datetime_complete', 'params', '_distributions',
        'user_attrs', 'system_attrs', 'intermediate_values', '_trial_id', 'state', ]
>>>>>>> f8501c38

    def __eq__(self, other):
        # type: (Any) -> bool

        if not isinstance(other, FrozenTrial):
            return NotImplemented
        return other.__dict__ == self.__dict__

    def __lt__(self, other):
        # type: (Any) -> bool

        if not isinstance(other, FrozenTrial):
            return NotImplemented

        return self.number < other.number

    def __le__(self, other):
        # type: (Any) -> bool

        if not isinstance(other, FrozenTrial):
            return NotImplemented

        return self.number <= other.number

    def __hash__(self):
        # type: () -> int

        return hash(tuple(getattr(self, field) for field in self._ordered_fields))

    def __repr__(self):
        # type: () -> str

        # Remove last_step field.
        fields_for_args = self._ordered_fields[:-1]
        return ('{cls}({kwargs})'.format(
            cls=self.__class__.__name__,
            kwargs=', '.join('{field}={value}'.format(
                field=field if not field.startswith('_') else field[1:],
                value=repr(getattr(self, field))) for field in fields_for_args)))

    def _validate(self):
        # type: () -> None

        if self.datetime_start is None:
            raise ValueError('`datetime_start` is supposed to be set.')

        if self.state.is_finished():
            if self.datetime_complete is None:
                raise ValueError('`datetime_complete` is supposed to be set for a finished trial.')
        else:
            if self.datetime_complete is not None:
                raise ValueError(
                    '`datetime_complete` is supposed to not be set for a finished trial.')

        if self.state == TrialState.COMPLETE and self.value is None:
            raise ValueError('`value` is supposed to be set for a complete trial.')

        if set(self.params.keys()) != set(self.distributions.keys()):
            raise ValueError('Inconsistent parameters {} and distributions {}.'.format(
                set(self.params.keys()), set(self.distributions.keys())))

        for param_name, param_value in self.params.items():
            distribution = self.distributions[param_name]

            param_value_in_internal_repr = distribution.to_internal_repr(param_value)
            if not distribution._contains(param_value_in_internal_repr):
                raise ValueError(
                    "The value {} of parameter '{}' isn't contained in the distribution {}.".
                    format(param_value, param_name, distribution))

    @property
    def distributions(self):
        # type: () -> Dict[str, BaseDistribution]
        """Return the distributions for this trial.

        Returns:
            The distributions.
        """

        return self._distributions

    @distributions.setter
    def distributions(self, value):
        # type: (Dict[str, BaseDistribution]) -> None
        """Set the distributions for this trial.

        Args:
            value: The distributions.
        """

        self._distributions = value

    @property
    def trial_id(self):
        # type: () -> int
        """Return the trial ID.

        .. deprecated:: 0.19.0
            The direct use of this attribute is deprecated and it is recommended that you use
            :attr:`~optuna.trial.FrozenTrial.number` instead.

        Returns:
            The trial ID.
        """

        warnings.warn(
            'The use of `FrozenTrial.trial_id` is deprecated. '
            'Please use `FrozenTrial.number` instead.', DeprecationWarning)

        logger = logging.get_logger(__name__)
        logger.warning(
            'The use of `FrozenTrial.trial_id` is deprecated. '
            'Please use `FrozenTrial.number` instead.')

        return self._trial_id

    @property
    def last_step(self):
        # type: () -> Optional[int]

        if len(self.intermediate_values) == 0:
            return None
        else:
            return max(self.intermediate_values.keys())


class StudySummary(object):
    """Basic attributes and aggregated results of a :class:`~optuna.study.Study`.

    See also :func:`optuna.study.get_all_study_summaries`.

    Attributes:
        study_name:
            Name of the :class:`~optuna.study.Study`.
        direction:
            :class:`StudyDirection` of the :class:`~optuna.study.Study`.
        best_trial:
            :class:`FrozenTrial` with best objective value in the :class:`~optuna.study.Study`.
        user_attrs:
            Dictionary that contains the attributes of the :class:`~optuna.study.Study` set with
            :func:`optuna.study.Study.set_user_attr`.
        system_attrs:
            Dictionary that contains the attributes of the :class:`~optuna.study.Study` internally
            set by Optuna.
        n_trials:
            The number of trials ran in the :class:`~optuna.study.Study`.
        datetime_start:
            Datetime where the :class:`~optuna.study.Study` started.
    """

    def __init__(
            self,
            study_name,  # type: str
            direction,  # type: StudyDirection
            best_trial,  # type: Optional[FrozenTrial]
            user_attrs,  # type: Dict[str, Any]
            system_attrs,  # type: Dict[str, Any]
            n_trials,  # type: int
            datetime_start,  # type: Optional[datetime]
            study_id,  # type: int
    ):
        # type: (...) -> None

        self.study_name = study_name
        self.direction = direction
        self.best_trial = best_trial
        self.user_attrs = user_attrs
        self.system_attrs = system_attrs
        self.n_trials = n_trials
        self.datetime_start = datetime_start
        self._study_id = study_id

    def __eq__(self, other):
        # type: (Any) -> bool

        if not isinstance(other, StudySummary):
            return NotImplemented

        return other.__dict__ == self.__dict__

    def __lt__(self, other):
        # type: (Any) -> bool

        if not isinstance(other, StudySummary):
            return NotImplemented

        return self._study_id < other._study_id

    def __le__(self, other):
        # type: (Any) -> bool

        if not isinstance(other, StudySummary):
            return NotImplemented

        return self._study_id <= other._study_id

    @property
    def study_id(self):
        # type: () -> int
        """Return the study ID.

        .. deprecated:: 0.20.0
            The direct use of this attribute is deprecated and it is recommended that you use
            :attr:`~optuna.structs.StudySummary.study_name` instead.

        Returns:
            The study ID.
        """

        message = 'The use of `StudySummary.study_id` is deprecated. ' \
                  'Please use `StudySummary.study_name` instead.'
        warnings.warn(message, DeprecationWarning)

        logger = logging.get_logger(__name__)
        logger.warning(message)

        return self._study_id


class TrialPruned(exceptions.TrialPruned):
    """Exception for pruned trials.

    .. deprecated:: 0.19.0

        This class was moved to :mod:`~optuna.exceptions`. Please use
        :class:`~optuna.exceptions.TrialPruned` instead.

    This error tells a trainer that the current :class:`~optuna.trial.Trial` was pruned. It is
    supposed to be raised after :func:`optuna.trial.Trial.should_prune` as shown in the following
    example.

    Example:

        .. code::

            >>> def objective(trial):
            >>>     ...
            >>>     for step in range(n_train_iter):
            >>>         ...
            >>>         if trial.should_prune():
            >>>             raise TrailPruned()
    """

    def __init__(self, *args, **kwargs):
        # type: (Any, Any) -> None

        message = 'The use of `optuna.structs.TrialPruned` is deprecated. ' \
                  'Please use `optuna.exceptions.TrialPruned` instead.'
        warnings.warn(message, DeprecationWarning)
        logger = logging.get_logger(__name__)
        logger.warning(message)<|MERGE_RESOLUTION|>--- conflicted
+++ resolved
@@ -119,14 +119,8 @@
     # Ordered list of fields required for `__repr__`, `__hash__` and dataframe creation.
     # TODO(hvy): Remove this list in Python 3.6 as the order of `self.__dict__` is preserved.
     _ordered_fields = [
-<<<<<<< HEAD
-        'number', 'state', 'value', 'datetime_start', 'datetime_complete', 'params',
-        '_distributions', 'user_attrs', 'system_attrs', 'intermediate_values', '_trial_id',
-        'last_step']
-=======
         'number', 'value', 'datetime_start', 'datetime_complete', 'params', '_distributions',
-        'user_attrs', 'system_attrs', 'intermediate_values', '_trial_id', 'state', ]
->>>>>>> f8501c38
+        'user_attrs', 'system_attrs', 'intermediate_values', 'last_step', '_trial_id', 'state', ]
 
     def __eq__(self, other):
         # type: (Any) -> bool
@@ -159,13 +153,12 @@
     def __repr__(self):
         # type: () -> str
 
-        # Remove last_step field.
-        fields_for_args = self._ordered_fields[:-1]
         return ('{cls}({kwargs})'.format(
             cls=self.__class__.__name__,
             kwargs=', '.join('{field}={value}'.format(
                 field=field if not field.startswith('_') else field[1:],
-                value=repr(getattr(self, field))) for field in fields_for_args)))
+                value=repr(getattr(self, field))) for field in self._ordered_fields
+                if field != 'last_step')))
 
     def _validate(self):
         # type: () -> None
