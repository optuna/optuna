--- conflicted
+++ resolved
@@ -113,7 +113,6 @@
     return list(map(str, values))
 
 
-<<<<<<< HEAD
 def _filter_nonfinite(
     trials: List[FrozenTrial], target: Optional[Callable[[FrozenTrial], float]] = None
 ) -> List[FrozenTrial]:
@@ -137,9 +136,9 @@
             filtered_trials.append(trial)
 
     return filtered_trials
-=======
+
+
 def _is_reverse_scale(
     target: Optional[Callable[[FrozenTrial], float]], direction: StudyDirection
 ) -> bool:
-    return target is not None or direction == StudyDirection.MINIMIZE
->>>>>>> f072d2cd
+    return target is not None or direction == StudyDirection.MINIMIZE