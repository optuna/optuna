from __future__ import annotations

from typing import NamedTuple

from optuna.logging import get_logger
from optuna.samplers._base import _CONSTRAINTS_KEY
from optuna.study import Study
from optuna.trial import FrozenTrial
from optuna.trial import TrialState
from optuna.visualization._plotly_imports import _imports


if _imports.is_successful():
    from optuna.visualization._plotly_imports import go

_logger = get_logger(__name__)


class _TrialInfo(NamedTuple):
    trial_number: int
    sorted_intermediate_values: list[tuple[int, float]]
    feasible: bool


class _IntermediatePlotInfo(NamedTuple):
    trial_infos: list[_TrialInfo]


def _get_intermediate_plot_info(study: Study) -> _IntermediatePlotInfo:
    if study._is_multi_objective():
        raise NotImplementedError("Multiple intermediate values at the same step are unsupported.")

    trials = study.get_trials(
        deepcopy=False, states=(TrialState.PRUNED, TrialState.COMPLETE, TrialState.RUNNING)
    )

    def _satisfies_constraints(trial: FrozenTrial) -> bool:
        constraints = trial.system_attrs.get(_CONSTRAINTS_KEY)
        return constraints is None or all([x <= 0.0 for x in constraints])

    trial_infos = [
<<<<<<< HEAD
        _TrialInfo(trial.number, sorted(trial.intermediate_values.items()))  # type: ignore
=======
        _TrialInfo(
            trial.number, sorted(trial.intermediate_values.items()), _satisfies_constraints(trial)
        )
>>>>>>> 238f5427
        for trial in trials
        if len(trial.intermediate_values) > 0
    ]

    if len(trials) == 0:
        _logger.warning("Study instance does not contain trials.")
    elif len(trial_infos) == 0:
        _logger.warning(
            "You need to set up the pruning feature to utilize `plot_intermediate_values()`"
        )

    return _IntermediatePlotInfo(trial_infos)


def plot_intermediate_values(study: Study) -> "go.Figure":
    """Plot intermediate values of all trials in a study.

    Example:

        The following code snippet shows how to plot intermediate values.

        .. plotly::

            import optuna


            def f(x):
                return (x - 2) ** 2


            def df(x):
                return 2 * x - 4


            def objective(trial):
                lr = trial.suggest_float("lr", 1e-5, 1e-1, log=True)

                x = 3
                for step in range(128):
                    y = f(x)

                    trial.report(y, step=step)
                    if trial.should_prune():
                        raise optuna.TrialPruned()

                    gy = df(x)
                    x -= gy * lr

                return y


            sampler = optuna.samplers.TPESampler(seed=10)
            study = optuna.create_study(sampler=sampler)
            study.optimize(objective, n_trials=16)

            fig = optuna.visualization.plot_intermediate_values(study)
            fig.show()

    Args:
        study:
            A :class:`~optuna.study.Study` object whose trials are plotted for their intermediate
            values.

    Returns:
        A :class:`plotly.graph_objs.Figure` object.
    """

    _imports.check()
    return _get_intermediate_plot(_get_intermediate_plot_info(study))


def _get_intermediate_plot(info: _IntermediatePlotInfo) -> "go.Figure":
    layout = go.Layout(
        title="Intermediate Values Plot",
        xaxis={"title": "Step"},
        yaxis={"title": "Intermediate Value"},
        showlegend=False,
    )

    trial_infos = info.trial_infos

    if len(trial_infos) == 0:
        return go.Figure(data=[], layout=layout)

    default_marker = {"maxdisplayed": 10}

    traces = [
        go.Scatter(
            x=tuple((x for x, _ in tinfo.sorted_intermediate_values)),
            y=tuple((y for _, y in tinfo.sorted_intermediate_values)),
            mode="lines+markers",
            marker=default_marker
            if tinfo.feasible
            else {**default_marker, "color": "#CCCCCC"},  # type: ignore[dict-item]
            name="Trial{}".format(tinfo.trial_number),
        )
        for tinfo in trial_infos
    ]

    return go.Figure(data=traces, layout=layout)<|MERGE_RESOLUTION|>--- conflicted
+++ resolved
@@ -39,13 +39,9 @@
         return constraints is None or all([x <= 0.0 for x in constraints])
 
     trial_infos = [
-<<<<<<< HEAD
-        _TrialInfo(trial.number, sorted(trial.intermediate_values.items()))  # type: ignore
-=======
         _TrialInfo(
-            trial.number, sorted(trial.intermediate_values.items()), _satisfies_constraints(trial)
+            trial.number, sorted(trial.intermediate_values.items()), _satisfies_constraints(trial)  # type: ignore
         )
->>>>>>> 238f5427
         for trial in trials
         if len(trial.intermediate_values) > 0
     ]
