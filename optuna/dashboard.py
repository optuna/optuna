import collections
import threading
import time
from typing import Any
from typing import DefaultDict
from typing import Dict
from typing import List
from typing import Optional

import numpy as np
from packaging import version

from optuna._experimental import experimental
from optuna._imports import try_import
from optuna._study_direction import StudyDirection
import optuna.logging
import optuna.study
import optuna.trial


with try_import() as _imports:
    from bokeh import __version__ as bokeh_version
    import bokeh.command.bootstrap
    import bokeh.document  # NOQA
    import bokeh.layouts
    import bokeh.models
    import bokeh.models.widgets
    import bokeh.plotting
    import bokeh.themes
    import tornado.gen

    if version.parse(bokeh_version) >= version.parse("2.0.0"):
        raise ImportError(
            "Your version of bokeh is " + bokeh_version + " . "
            "Please install bokeh version earlier than 2.0.0. "
            "Bokeh can be installed by executing `$ pip install 'bokeh<2.0.0'`. "
            "For further information, please refer to the installation guide of bokeh. ",
            name="bokeh",
        )


_mode: Optional[str] = None
_study: Optional[optuna.study.Study] = None

_HEADER_FORMAT = """
<style>
body {{
    margin: 20px;
}}
h1, p {{
    margin: 10px 0px;
}}
</style>

<h1>Optuna Dashboard (Beta)</h1>
<p>
<b>Study name:</b> {study_name}<br>
</p>
"""

_DATETIME_FORMAT = "%Y-%m-%d %H:%M:%S"

if _imports.is_successful():

    class _CompleteTrialsWidget(object):
        def __init__(
            self, trials: List[optuna.trial.FrozenTrial], direction: StudyDirection
        ) -> None:

            complete_trials = [
                trial for trial in trials if trial.state == optuna.trial.TrialState.COMPLETE
            ]
            self.trial_ids = set([trial._trial_id for trial in complete_trials])

            self.direction = direction
            values = [trial.value for trial in complete_trials]
            if direction == StudyDirection.MINIMIZE:
                best_values = np.minimum.accumulate(values, axis=0)
            else:
                best_values = np.maximum.accumulate(values, axis=0)

            self.cds = bokeh.models.ColumnDataSource(
                {
                    "#": list(range(len(complete_trials))),
                    "value": values,
                    "best_value": best_values,
                }
            )

            self.best_value = best_values[-1] if complete_trials else np.inf

        def create_figure(self) -> bokeh.plotting.Figure:

            figure = bokeh.plotting.figure(height=150)
            figure.circle(x="#", y="value", source=self.cds, alpha=0.3, color="navy")
            figure.line(x="#", y="best_value", source=self.cds, color="firebrick")
            figure.xaxis[0].axis_label = "Number of Trials"
            figure.yaxis[0].axis_label = "Objective Value"
            return figure

        def update(self, new_trials: List[optuna.trial.FrozenTrial]) -> None:

            stream_dict: DefaultDict[str, List[Any]] = collections.defaultdict(list)

            for trial in new_trials:
                if trial.state != optuna.trial.TrialState.COMPLETE:
                    continue
                if trial._trial_id in self.trial_ids:
                    continue
                stream_dict["#"].append(len(self.trial_ids))
                stream_dict["value"].append(trial.value)
                if self.direction == StudyDirection.MINIMIZE:
                    self.best_value = min(self.best_value, trial.value)
                else:
                    self.best_value = max(self.best_value, trial.value)
                stream_dict["best_value"].append(self.best_value)
                self.trial_ids.add(trial._trial_id)

            if stream_dict:
                self.cds.stream(stream_dict)

    class _AllTrialsWidget(object):
        def __init__(self, trials: List[optuna.trial.FrozenTrial]) -> None:

            self.cds = bokeh.models.ColumnDataSource(self.trials_to_dict(trials))

        def create_table(self) -> bokeh.models.widgets.DataTable:

            return bokeh.models.widgets.DataTable(
                source=self.cds,
                columns=[
                    bokeh.models.widgets.TableColumn(field=field, title=field)
                    for field in [
                        "number",
                        "state",
                        "value",
                        "params",
                        "datetime_start",
                        "datetime_complete",
                    ]
                ],
            )

        def update(
            self,
            old_trials: List[optuna.trial.FrozenTrial],
            new_trials: List[optuna.trial.FrozenTrial],
        ) -> None:

            modified_indices = []
            modified_trials = []
            for i, old_trial in enumerate(old_trials):
                new_trial = new_trials[i]
                if old_trial != new_trial:
                    modified_indices.append(i)
                    modified_trials.append(new_trial)

            patch_dict = self.trials_to_dict(modified_trials)
            patch_dict = {k: list(zip(modified_indices, v)) for k, v in patch_dict.items()}
            self.cds.patch(patch_dict)

            self.cds.stream(self.trials_to_dict(new_trials[len(old_trials) :]))

        @staticmethod
        def trials_to_dict(trials: List[optuna.trial.FrozenTrial]) -> Dict[str, List[Any]]:

            return {
                "number": [trial.number for trial in trials],
                "state": [trial.state.name for trial in trials],
                "value": [trial.value for trial in trials],
                "params": [str(trial.params) for trial in trials],
                "datetime_start": [
                    trial.datetime_start.strftime(_DATETIME_FORMAT)
                    if trial.datetime_start is not None
                    else None
                    for trial in trials
                ],
                "datetime_complete": [
                    trial.datetime_complete.strftime(_DATETIME_FORMAT)
                    if trial.datetime_complete is not None
                    else None
                    for trial in trials
                ],
            }

    class _DashboardApp(object):
        def __init__(self, study: optuna.study.Study, launch_update_thread: bool) -> None:

            self.study = study
            self.launch_update_thread = launch_update_thread
            self.lock = threading.Lock()

        def __call__(self, doc: bokeh.document.Document) -> None:

            self.doc = doc
<<<<<<< HEAD
            self.current_trials = (
                self.study.trials
            )  # type: Optional[List[optuna.trial.FrozenTrial]]
            self.new_trials = None  # type: Optional[List[optuna.trial.FrozenTrial]]
            assert isinstance(self.study.direction, StudyDirection)
=======
            self.current_trials: Optional[List[optuna.trial.FrozenTrial]] = self.study.trials
            self.new_trials: Optional[List[optuna.trial.FrozenTrial]] = None
>>>>>>> 965a3f31
            self.complete_trials_widget = _CompleteTrialsWidget(
                self.current_trials, self.study.direction
            )
            self.all_trials_widget = _AllTrialsWidget(self.current_trials)

            self.doc.title = "Optuna Dashboard (Beta)"
            header = _HEADER_FORMAT.format(study_name=self.study.study_name)
            self.doc.add_root(
                bokeh.layouts.layout(
                    [
                        [bokeh.models.widgets.Div(text=header)],
                        [self.complete_trials_widget.create_figure()],
                        [self.all_trials_widget.create_table()],
                    ],
                    sizing_mode="scale_width",
                )
            )

            if self.launch_update_thread:
                thread = threading.Thread(target=self.thread_loop)
                self.stop_event = threading.Event()
                thread.daemon = True
                thread.start()
                self.doc.on_session_destroyed(lambda _: self.stop_event.set())

        def thread_loop(self) -> None:

            while not self.stop_event.is_set():
                time.sleep(1)
                new_trials = self.study.trials
                with self.lock:
                    need_to_add_callback = self.new_trials is None
                    self.new_trials = new_trials
                    if need_to_add_callback:
                        self.doc.add_next_tick_callback(self.update_callback)

        @tornado.gen.coroutine
        def update_callback(self) -> Any:

            with self.lock:
                current_trials = self.current_trials
                new_trials = self.new_trials
                self.current_trials = self.new_trials
                self.new_trials = None

            assert current_trials is not None
            assert new_trials is not None
            self.complete_trials_widget.update(new_trials)
            self.all_trials_widget.update(current_trials, new_trials)


@experimental("0.1.0", name="Optuna dashboard")
def _show_experimental_warning() -> None:

    pass


def _get_this_source_path() -> str:

    path = __file__

    # Sometimes __file__ points to a *.pyc file, but Bokeh doesn't accept it.
    if path.endswith(".pyc"):
        path = path[:-1]
    return path


def _serve(study: optuna.study.Study, bokeh_allow_websocket_origins: List[str]) -> None:

    global _mode, _study

    _imports.check()
    _show_experimental_warning()

    # We want to pass the mode (launching a server? or, just writing an HTML?) and a target study
    # to our Bokeh app. Unfortunately, as we are using `bokeh.command.bootstrap.main` to launch
    # our Bokeh app, we cannot directly pass Python objects to it. Therefore, we have no choice but
    # to use global variables to pass them.
    _mode = "serve"
    _study = study

    # TODO(akiba): Stop using Bokeh's CLI entry point, and start the HTTP server by ourselves.

    # This is not a very clean way to launch Bokeh server.
    # Another seemingly better way is to
    # instantiate and launch `bokeh.server.server.Server` by ourselves. However, in this way,
    # for some reason, we found that the CDS update is not reflected to browsers, at least on Bokeh
    # version 0.12.15. In addition, we will need to do many configuration to servers, which can be
    # done automatically with the following one line. So, for now, we decided to use this way.
    command = ["bokeh", "serve", "--show", _get_this_source_path()]
    for bokeh_allow_websocket_origin in bokeh_allow_websocket_origins:
        command.extend(["--allow-websocket-origin", bokeh_allow_websocket_origin])
    bokeh.command.bootstrap.main(command)


def _write(study: optuna.study.Study, out_path: str) -> None:

    global _mode, _study

    _imports.check()
    _show_experimental_warning()

    _mode = "html"
    _study = study
    bokeh.command.bootstrap.main(["bokeh", "html", _get_this_source_path(), "-o", out_path])


def _run() -> None:

    # Please note that `_study` and `optuna.dashboard._study` are different here. Here, this module
    # is loaded inside Bokeh, and thus it is not `optuna.dashboard`, but `bk_script_????`.
    study = optuna.dashboard._study
    mode = optuna.dashboard._mode

    assert study is not None
    app = _DashboardApp(study, launch_update_thread=(mode == "serve"))
    doc = bokeh.plotting.curdoc()
    app(doc)


if __name__.startswith("bk_script_"):
    # Here, this module is loaded inside Bokeh. Therefore, we should launch the Bokeh app.
    _run()<|MERGE_RESOLUTION|>--- conflicted
+++ resolved
@@ -193,16 +193,9 @@
         def __call__(self, doc: bokeh.document.Document) -> None:
 
             self.doc = doc
-<<<<<<< HEAD
-            self.current_trials = (
-                self.study.trials
-            )  # type: Optional[List[optuna.trial.FrozenTrial]]
-            self.new_trials = None  # type: Optional[List[optuna.trial.FrozenTrial]]
-            assert isinstance(self.study.direction, StudyDirection)
-=======
             self.current_trials: Optional[List[optuna.trial.FrozenTrial]] = self.study.trials
             self.new_trials: Optional[List[optuna.trial.FrozenTrial]] = None
->>>>>>> 965a3f31
+            assert isinstance(self.study.direction, StudyDirection)
             self.complete_trials_widget = _CompleteTrialsWidget(
                 self.current_trials, self.study.direction
             )
