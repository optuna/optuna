import collections
import datetime
import gc
import math
import threading
import warnings

import joblib
from joblib import delayed
from joblib import Parallel

from optuna._experimental import experimental
from optuna._study_direction import StudyDirection
from optuna._study_summary import StudySummary  # NOQA

try:
    import pandas as pd  # NOQA

    _pandas_available = True
except ImportError as e:
    _pandas_import_error = e
    # trials_dataframe is disabled because pandas is not available.
    _pandas_available = False

from optuna import exceptions
from optuna import logging
from optuna import progress_bar as pbar_module
from optuna import pruners
from optuna import samplers
from optuna import storages
from optuna import trial as trial_module
from optuna.trial import FrozenTrial
from optuna.trial import TrialState
from optuna import type_checking

if type_checking.TYPE_CHECKING:
    from typing import Any  # NOQA
    from typing import Callable
    from typing import Dict  # NOQA
    from typing import List  # NOQA
    from typing import Optional  # NOQA
    from typing import Set  # NOQA
    from typing import Tuple  # NOQA
    from typing import Type  # NOQA
    from typing import Union  # NOQA

    from optuna.distributions import BaseDistribution  # NOQA

    ObjectiveFuncType = Callable[[trial_module.Trial], float]


_logger = logging.get_logger(__name__)


class BaseStudy(object):
    def __init__(self, study_id, storage):
        # type: (int, storages.BaseStorage) -> None

        self._study_id = study_id
        self._storage = storage

    @property
    def best_params(self):
        # type: () -> Dict[str, Any]
        """Return parameters of the best trial in the study.

        Returns:
            A dictionary containing parameters of the best trial.
        """

        return self.best_trial.params

    @property
    def best_value(self):
        # type: () -> float
        """Return the best objective value in the study.

        Returns:
            A float representing the best objective value.
        """

        best_value = self.best_trial.value
        assert best_value is not None

        return best_value

    @property
    def best_trial(self):
        # type: () -> FrozenTrial
        """Return the best trial in the study.

        Returns:
            A :class:`~optuna.FrozenTrial` object of the best trial.
        """

        return self._storage.get_best_trial(self._study_id)

    @property
    def direction(self):
        # type: () -> StudyDirection
        """Return the direction of the study.

        Returns:
            A :class:`~optuna.study.StudyDirection` object.
        """

        return self._storage.get_study_direction(self._study_id)

    @property
    def trials(self):
        # type: () -> List[FrozenTrial]
        """Return all trials in the study.

        The returned trials are ordered by trial number.

        This is a short form of ``self.get_trials(deepcopy=True)``.

        Returns:
            A list of :class:`~optuna.FrozenTrial` objects.
        """

        return self.get_trials()

    def get_trials(self, deepcopy=True):
        # type: (bool) -> List[FrozenTrial]
        """Return all trials in the study.

        The returned trials are ordered by trial number.

        For library users, it's recommended to use more handy
        :attr:`~optuna.study.Study.trials` property to get the trials instead.

        Args:
            deepcopy:
                Flag to control whether to apply ``copy.deepcopy()`` to the trials.
                Note that if you set the flag to :obj:`False`, you shouldn't mutate
                any fields of the returned trial. Otherwise the internal state of
                the study may corrupt and unexpected behavior may happen.

        Returns:
            A list of :class:`~optuna.FrozenTrial` objects.
        """

        return self._storage.get_all_trials(self._study_id, deepcopy=deepcopy)

    @property
    def storage(self):
        # type: () -> storages.BaseStorage
        """Return the storage object used by the study.

        .. deprecated:: 0.15.0
            The direct use of storage is deprecated.
            Please access to storage via study's public methods
            (e.g., :meth:`~optuna.study.Study.set_user_attr`).

        Returns:
            A storage object.
        """

        warnings.warn(
            "The direct use of storage is deprecated. "
            "Please access to storage via study's public methods "
            "(e.g., `Study.set_user_attr`)",
            DeprecationWarning,
        )

        _logger.warning(
            "The direct use of storage is deprecated. "
            "Please access to storage via study's public methods "
            "(e.g., `Study.set_user_attr`)"
        )

        return self._storage


class Study(BaseStudy):
    """A study corresponds to an optimization task, i.e., a set of trials.

    This object provides interfaces to run a new :class:`~optuna.trial.Trial`, access trials'
    history, set/get user-defined attributes of the study itself.

    Note that the direct use of this constructor is not recommended.
    To create and load a study, please refer to the documentation of
    :func:`~optuna.study.create_study` and :func:`~optuna.study.load_study` respectively.

    """

    def __init__(
        self,
        study_name,  # type: str
        storage,  # type: Union[str, storages.BaseStorage]
        sampler=None,  # type: samplers.BaseSampler
        pruner=None,  # type: pruners.BasePruner
        predefined_search_space=None,  # type: Optional[Dict[str, BaseDistribution]]
    ):
        # type: (...) -> None

        self.study_name = study_name
        storage = storages.get_storage(storage)
        study_id = storage.get_study_id_from_name(study_name)
        super(Study, self).__init__(study_id, storage)

        self.sampler = sampler or samplers.TPESampler()
        self.pruner = pruner or pruners.MedianPruner()

        self._optimize_lock = threading.Lock()
<<<<<<< HEAD
        self._predefined_search_space = predefined_search_space
=======
        self._stop_flag = False
>>>>>>> c569c953

    def __getstate__(self):
        # type: () -> Dict[Any, Any]

        state = self.__dict__.copy()
        del state["_optimize_lock"]
        return state

    def __setstate__(self, state):
        # type: (Dict[Any, Any]) -> None

        self.__dict__.update(state)
        self._optimize_lock = threading.Lock()

    @property
    def study_id(self):
        # type: () -> int
        """Return the study ID.

        .. deprecated:: 0.20.0
            The direct use of this attribute is deprecated and it is recommended that you use
            :attr:`~optuna.study.Study.study_name` instead.

        Returns:
            The study ID.
        """

        message = (
            "The use of `Study.study_id` is deprecated. Please use `Study.study_name` instead."
        )
        warnings.warn(message, DeprecationWarning)
        _logger.warning(message)

        return self._study_id

    @property
    def user_attrs(self):
        # type: () -> Dict[str, Any]
        """Return user attributes.

        Returns:
            A dictionary containing all user attributes.
        """

        return self._storage.get_study_user_attrs(self._study_id)

    @property
    def system_attrs(self):
        # type: () -> Dict[str, Any]
        """Return system attributes.

        Returns:
            A dictionary containing all system attributes.
        """

        return self._storage.get_study_system_attrs(self._study_id)

    def optimize(
        self,
        func,  # type: ObjectiveFuncType
        n_trials=None,  # type: Optional[int]
        timeout=None,  # type: Optional[float]
        n_jobs=1,  # type: int
        catch=(),  # type: Union[Tuple[()], Tuple[Type[Exception]]]
        callbacks=None,  # type: Optional[List[Callable[[Study, FrozenTrial], None]]]
        gc_after_trial=True,  # type: bool
        show_progress_bar=False,  # type: bool
    ):
        # type: (...) -> None
        """Optimize an objective function.

        Optimization is done by choosing a suitable set of hyperparameter values from a given
        range. Uses a sampler which implements the task of value suggestion based on a specified
        distribution. The sampler is specified in :func:`~optuna.study.create_study` and the
        default choice for the sampler is TPE.
        See also :class:`~optuna.samplers.TPESampler` for more details on 'TPE'.

        Args:
            func:
                A callable that implements objective function.
            n_trials:
                The number of trials. If this argument is set to :obj:`None`, there is no
                limitation on the number of trials. If :obj:`timeout` is also set to :obj:`None`,
                the study continues to create trials until it receives a termination signal such
                as Ctrl+C or SIGTERM.
            timeout:
                Stop study after the given number of second(s). If this argument is set to
                :obj:`None`, the study is executed without time limitation. If :obj:`n_trials` is
                also set to :obj:`None`, the study continues to create trials until it receives a
                termination signal such as Ctrl+C or SIGTERM.
            n_jobs:
                The number of parallel jobs. If this argument is set to :obj:`-1`, the number is
                set to CPU count.
            catch:
                A study continues to run even when a trial raises one of the exceptions specified
                in this argument. Default is an empty tuple, i.e. the study will stop for any
                exception except for :class:`~optuna.exceptions.TrialPruned`.
            callbacks:
                List of callback functions that are invoked at the end of each trial. Each function
                must accept two parameters with the following types in this order:
                :class:`~optuna.study.Study` and :class:`~optuna.FrozenTrial`.
            gc_after_trial:
                Flag to execute garbage collection at the end of each trial. By default, garbage
                collection is enabled, just in case. You can turn it off with this argument if
                memory is safely managed in your objective function.
            show_progress_bar:
                Flag to show progress bars or not. To disable progress bar, set this ``False``.
                Currently, progress bar is experimental feature and disabled
                when ``n_jobs`` :math:`\\ne 1`.
        """

        if not isinstance(catch, tuple):
            raise TypeError(
                "The catch argument is of type '{}' but must be a tuple.".format(
                    type(catch).__name__
                )
            )

        if not self._optimize_lock.acquire(False):
            raise RuntimeError("Nested invocation of `Study.optimize` method isn't allowed.")

        # TODO(crcrpar): Make progress bar work when n_jobs != 1.
        self._progress_bar = pbar_module._ProgressBar(
            show_progress_bar and n_jobs == 1, n_trials, timeout
        )

        self._stop_flag = False

        try:
            if n_jobs == 1:
                self._optimize_sequential(
                    func, n_trials, timeout, catch, callbacks, gc_after_trial, None
                )
            else:
                if show_progress_bar:
                    msg = "Progress bar only supports serial execution (`n_jobs=1`)."
                    warnings.warn(msg)
                    _logger.warning(msg)

                time_start = datetime.datetime.now()

                def _should_stop() -> bool:
                    if self._stop_flag:
                        return True

                    if timeout is not None:
                        # This is needed for mypy.
                        t = timeout  # type: float
                        return (datetime.datetime.now() - time_start).total_seconds() > t

                    return False

                if n_trials is not None:
                    _iter = iter(range(n_trials))
                else:
                    _iter = iter(_should_stop, True)

                with Parallel(n_jobs=n_jobs, prefer="threads") as parallel:
                    if not isinstance(
                        parallel._backend, joblib.parallel.ThreadingBackend
                    ) and isinstance(self._storage, storages.InMemoryStorage):
                        msg = (
                            "The default storage cannot be shared by multiple processes. "
                            "Please use an RDB (RDBStorage) when you use joblib for "
                            "multi-processing. The usage of RDBStorage can be found in "
                            "https://optuna.readthedocs.io/en/stable/tutorial/rdb.html."
                        )
                        warnings.warn(msg, UserWarning)
                        _logger.warning(msg)

                    parallel(
                        delayed(self._reseed_and_optimize_sequential)(
                            func, 1, timeout, catch, callbacks, gc_after_trial, time_start
                        )
                        for _ in _iter
                    )
        finally:
            self._optimize_lock.release()
            self._progress_bar.close()
            del self._progress_bar

    def set_user_attr(self, key, value):
        # type: (str, Any) -> None
        """Set a user attribute to the study.

        Args:
            key: A key string of the attribute.
            value: A value of the attribute. The value should be JSON serializable.

        """

        self._storage.set_study_user_attr(self._study_id, key, value)

    def set_system_attr(self, key, value):
        # type: (str, Any) -> None
        """Set a system attribute to the study.

        Note that Optuna internally uses this method to save system messages. Please use
        :func:`~optuna.study.Study.set_user_attr` to set users' attributes.

        Args:
            key: A key string of the attribute.
            value: A value of the attribute. The value should be JSON serializable.

        """

        self._storage.set_study_system_attr(self._study_id, key, value)

    def trials_dataframe(
        self,
        attrs=(
            "number",
            "value",
            "datetime_start",
            "datetime_complete",
            "duration",
            "params",
            "user_attrs",
            "system_attrs",
            "state",
        ),  # type: Tuple[str, ...]
        multi_index=False,  # type: bool
    ):
        # type: (...) -> pd.DataFrame
        """Export trials as a pandas DataFrame_.

        The DataFrame_ provides various features to analyze studies. It is also useful to draw a
        histogram of objective values and to export trials as a CSV file.
        If there are no trials, an empty DataFrame_ is returned.

        Example:

            .. testcode::

                import optuna
                import pandas

                def objective(trial):
                    x = trial.suggest_uniform('x', -1, 1)
                    return x ** 2

                study = optuna.create_study()
                study.optimize(objective, n_trials=3)

                # Create a dataframe from the study.
                df = study.trials_dataframe()
                assert isinstance(df, pandas.DataFrame)
                assert df.shape[0] == 3  # n_trials.

        Args:
            attrs:
                Specifies field names of :class:`~optuna.FrozenTrial` to include them to a
                DataFrame of trials.
            multi_index:
                Specifies whether the returned DataFrame_ employs MultiIndex_ or not. Columns that
                are hierarchical by nature such as ``(params, x)`` will be flattened to
                ``params_x`` when set to :obj:`False`.

        Returns:
            A pandas DataFrame_ of trials in the :class:`~optuna.study.Study`.

        .. _DataFrame: http://pandas.pydata.org/pandas-docs/stable/generated/pandas.DataFrame.html
        .. _MultiIndex: https://pandas.pydata.org/pandas-docs/stable/advanced.html
        """

        _check_pandas_availability()

        trials = self.get_trials(deepcopy=False)

        # If no trials, return an empty dataframe.
        if not len(trials):
            return pd.DataFrame()

        assert all(isinstance(trial, FrozenTrial) for trial in trials)
        attrs_to_df_columns = collections.OrderedDict()  # type: Dict[str, str]
        for attr in attrs:
            if attr.startswith("_"):
                # Python conventional underscores are omitted in the dataframe.
                df_column = attr[1:]
            else:
                df_column = attr
            attrs_to_df_columns[attr] = df_column

        # column_agg is an aggregator of column names.
        # Keys of column agg are attributes of `FrozenTrial` such as 'trial_id' and 'params'.
        # Values are dataframe columns such as ('trial_id', '') and ('params', 'n_layers').
        column_agg = collections.defaultdict(set)  # type: Dict[str, Set]
        non_nested_attr = ""

        def _create_record_and_aggregate_column(trial):
            # type: (FrozenTrial) -> Dict[Tuple[str, str], Any]

            record = {}
            for attr, df_column in attrs_to_df_columns.items():
                value = getattr(trial, attr)
                if isinstance(value, TrialState):
                    # Convert TrialState to str and remove the common prefix.
                    value = str(value).split(".")[-1]
                if isinstance(value, dict):
                    for nested_attr, nested_value in value.items():
                        record[(df_column, nested_attr)] = nested_value
                        column_agg[attr].add((df_column, nested_attr))
                else:
                    record[(df_column, non_nested_attr)] = value
                    column_agg[attr].add((df_column, non_nested_attr))
            return record

        records = list([_create_record_and_aggregate_column(trial) for trial in trials])

        columns = sum(
            (sorted(column_agg[k]) for k in attrs if k in column_agg), []
        )  # type: List[Tuple[str, str]]

        df = pd.DataFrame(records, columns=pd.MultiIndex.from_tuples(columns))

        if not multi_index:
            # Flatten the `MultiIndex` columns where names are concatenated with underscores.
            # Filtering is required to omit non-nested columns avoiding unwanted trailing
            # underscores.
            df.columns = [
                "_".join(filter(lambda c: c, map(lambda c: str(c), col))) for col in columns
            ]

        return df

    @experimental("1.4.0")
    def stop(self) -> None:

        """Exit from the current optimization loop after the running trials finish.

        This method lets the running :meth:`~optuna.study.Study.optimize` method return
        immediately after all trials which the :meth:`~optuna.study.Study.optimize` method
        spawned finishes.
        This method does not affect any behaviors of parallel or successive study processes.

        Raises:
            RuntimeError:
                If this method is called outside an objective function or callback.
        """

        if self._optimize_lock.acquire(False):
            self._optimize_lock.release()
            raise RuntimeError(
                "`Study.stop` is supposed to be invoked inside an objective function or a "
                "callback."
            )

        self._stop_flag = True

    @experimental("1.2.0")
    def enqueue_trial(self, params):
        # type: (Dict[str, Any]) -> None
        """Enqueue a trial with given parameter values.

        You can fix the next sampling parameters which will be evaluated in your
        objective function.

        Example:

            .. testcode::

                import optuna

                def objective(trial):
                    x = trial.suggest_uniform('x', 0, 10)
                    return x ** 2

                study = optuna.create_study()
                study.enqueue_trial({'x': 5})
                study.enqueue_trial({'x': 0})
                study.optimize(objective, n_trials=2)

                assert study.trials[0].params == {'x': 5}
                assert study.trials[1].params == {'x': 0}

        Args:
            params:
                Parameter values to pass your objective function.
        """

        system_attrs = {"fixed_params": params}
        self._append_trial(state=TrialState.WAITING, system_attrs=system_attrs)

    def _append_trial(
        self,
        value=None,  # type: Optional[float]
        params=None,  # type: Optional[Dict[str, Any]]
        distributions=None,  # type: Optional[Dict[str, BaseDistribution]]
        user_attrs=None,  # type: Optional[Dict[str, Any]]
        system_attrs=None,  # type: Optional[Dict[str, Any]]
        intermediate_values=None,  # type: Optional[Dict[int, float]]
        state=TrialState.COMPLETE,  # type: TrialState
        datetime_start=None,  # type: Optional[datetime.datetime]
        datetime_complete=None,  # type: Optional[datetime.datetime]
    ):
        # type: (...) -> int

        params = params or {}
        distributions = distributions or {}
        user_attrs = user_attrs or {}
        system_attrs = system_attrs or {}
        intermediate_values = intermediate_values or {}
        datetime_start = datetime_start or datetime.datetime.now()

        if state.is_finished():
            datetime_complete = datetime_complete or datetime.datetime.now()

        trial = FrozenTrial(
            number=-1,  # dummy value.
            trial_id=-1,  # dummy value.
            state=state,
            value=value,
            datetime_start=datetime_start,
            datetime_complete=datetime_complete,
            params=params,
            distributions=distributions,
            user_attrs=user_attrs,
            system_attrs=system_attrs,
            intermediate_values=intermediate_values,
        )

        trial._validate()

        trial_id = self._storage.create_new_trial(self._study_id, template_trial=trial)
        return trial_id

    def _reseed_and_optimize_sequential(
        self,
        func,  # type: ObjectiveFuncType
        n_trials,  # type: Optional[int]
        timeout,  # type: Optional[float]
        catch,  # type: Union[Tuple[()], Tuple[Type[Exception]]]
        callbacks,  # type: Optional[List[Callable[[Study, FrozenTrial], None]]]
        gc_after_trial,  # type: bool
        time_start,  # type: Optional[datetime.datetime]
    ):
        # type: (...) -> None

        self.sampler.reseed_rng()
        self._optimize_sequential(
            func, n_trials, timeout, catch, callbacks, gc_after_trial, time_start
        )

    def _optimize_sequential(
        self,
        func,  # type: ObjectiveFuncType
        n_trials,  # type: Optional[int]
        timeout,  # type: Optional[float]
        catch,  # type: Union[Tuple[()], Tuple[Type[Exception]]]
        callbacks,  # type: Optional[List[Callable[[Study, FrozenTrial], None]]]
        gc_after_trial,  # type: bool
        time_start,  # type: Optional[datetime.datetime]
    ):
        # type: (...) -> None

        i_trial = 0

        if time_start is None:
            time_start = datetime.datetime.now()

        while True:
            if self._stop_flag:
                break

            if n_trials is not None:
                if i_trial >= n_trials:
                    break
                i_trial += 1

            if timeout is not None:
                elapsed_seconds = (datetime.datetime.now() - time_start).total_seconds()
                if elapsed_seconds >= timeout:
                    break

            self._run_trial_and_callbacks(func, catch, callbacks, gc_after_trial)

            self._progress_bar.update((datetime.datetime.now() - time_start).total_seconds())

        self._storage.remove_session()

    def _pop_waiting_trial_id(self):
        # type: () -> Optional[int]

        # TODO(c-bata): Reduce database query counts for extracting waiting trials.
        for trial in self.get_trials(deepcopy=False):
            if trial.state != TrialState.WAITING:
                continue

            if not self._storage.set_trial_state(trial._trial_id, TrialState.RUNNING):
                continue

            _logger.debug("Trial#{} is popped from the trial queue.".format(trial.number))
            return trial._trial_id

        return None

    def _run_trial_and_callbacks(
        self,
        func,  # type: ObjectiveFuncType
        catch,  # type: Union[Tuple[()], Tuple[Type[Exception]]]
        callbacks,  # type: Optional[List[Callable[[Study, FrozenTrial], None]]]
        gc_after_trial,  # type: bool
    ):
        # type: (...) -> None

        trial = self._run_trial(func, catch, gc_after_trial)
        if callbacks is not None:
            frozen_trial = self._storage.get_trial(trial._trial_id)
            for callback in callbacks:
                callback(self, frozen_trial)

    def _run_trial(
        self,
        func,  # type: ObjectiveFuncType
        catch,  # type: Union[Tuple[()], Tuple[Type[Exception]]]
        gc_after_trial,  # type: bool
    ):
        # type: (...) -> trial_module.Trial

        trial_id = self._pop_waiting_trial_id()
        if trial_id is None:
            trial_id = self._storage.create_new_trial(self._study_id)
        trial = trial_module.Trial(
            self, trial_id, relative_search_space=self._predefined_search_space
        )
        trial_number = trial.number

        try:
            result = func(trial)
        except exceptions.TrialPruned as e:
            message = "Setting status of trial#{} as {}. {}".format(
                trial_number, TrialState.PRUNED, str(e)
            )
            _logger.info(message)

            # Register the last intermediate value if present as the value of the trial.
            # TODO(hvy): Whether a pruned trials should have an actual value can be discussed.
            frozen_trial = self._storage.get_trial(trial_id)
            last_step = frozen_trial.last_step
            if last_step is not None:
                self._storage.set_trial_value(
                    trial_id, frozen_trial.intermediate_values[last_step]
                )
            self._storage.set_trial_state(trial_id, TrialState.PRUNED)
            return trial
        except Exception as e:
            message = "Setting status of trial#{} as {} because of the following error: {}".format(
                trial_number, TrialState.FAIL, repr(e)
            )
            _logger.warning(message, exc_info=True)
            self._storage.set_trial_system_attr(trial_id, "fail_reason", message)
            self._storage.set_trial_state(trial_id, TrialState.FAIL)

            if isinstance(e, catch):
                return trial
            raise
        finally:
            # The following line mitigates memory problems that can be occurred in some
            # environments (e.g., services that use computing containers such as CircleCI).
            # Please refer to the following PR for further details:
            # https://github.com/optuna/optuna/pull/325.
            if gc_after_trial:
                gc.collect()

        try:
            result = float(result)
        except (
            ValueError,
            TypeError,
        ):
            message = (
                "Setting status of trial#{} as {} because the returned value from the "
                "objective function cannot be casted to float. Returned value is: "
                "{}".format(trial_number, TrialState.FAIL, repr(result))
            )
            _logger.warning(message)
            self._storage.set_trial_system_attr(trial_id, "fail_reason", message)
            self._storage.set_trial_state(trial_id, TrialState.FAIL)
            return trial

        if math.isnan(result):
            message = (
                "Setting status of trial#{} as {} because the objective function "
                "returned {}.".format(trial_number, TrialState.FAIL, result)
            )
            _logger.warning(message)
            self._storage.set_trial_system_attr(trial_id, "fail_reason", message)
            self._storage.set_trial_state(trial_id, TrialState.FAIL)
            return trial

        self._storage.set_trial_value(trial_id, result)
        self._storage.set_trial_state(trial_id, TrialState.COMPLETE)
        self._log_completed_trial(trial, result)

        return trial

    def _log_completed_trial(self, trial, result):
        # type: (trial_module.Trial, float) -> None

        _logger.info(
            "Finished trial#{} with value: {} with parameters: {}. "
            "Best is trial#{} with value: {}.".format(
                trial.number, result, trial.params, self.best_trial.number, self.best_value
            )
        )


def create_study(
    storage=None,  # type: Union[None, str, storages.BaseStorage]
    sampler=None,  # type: samplers.BaseSampler
    pruner=None,  # type: pruners.BasePruner
    study_name=None,  # type: Optional[str]
    direction="minimize",  # type: str
    load_if_exists=False,  # type: bool
    predefined_search_space=None,  # type: Optional[Dict[str, BaseDistribution]]
):
    # type: (...) -> Study
    """Create a new :class:`~optuna.study.Study`.

    Args:
        storage:
            Database URL. If this argument is set to None, in-memory storage is used, and the
            :class:`~optuna.study.Study` will not be persistent.

            .. note::
                When a database URL is passed, Optuna internally uses `SQLAlchemy`_ to handle
                the database. Please refer to `SQLAlchemy's document`_ for further details.
                If you want to specify non-default options to `SQLAlchemy Engine`_, you can
                instantiate :class:`~optuna.storages.RDBStorage` with your desired options and
                pass it to the ``storage`` argument instead of a URL.

             .. _SQLAlchemy: https://www.sqlalchemy.org/
             .. _SQLAlchemy's document:
                 https://docs.sqlalchemy.org/en/latest/core/engines.html#database-urls
             .. _SQLAlchemy Engine: https://docs.sqlalchemy.org/en/latest/core/engines.html

        sampler:
            A sampler object that implements background algorithm for value suggestion.
            If :obj:`None` is specified, :class:`~optuna.samplers.TPESampler` is used
            as the default. See also :class:`~optuna.samplers`.
        pruner:
            A pruner object that decides early stopping of unpromising trials. See also
            :class:`~optuna.pruners`.
        study_name:
            Study's name. If this argument is set to None, a unique name is generated
            automatically.
        direction:
            Direction of optimization. Set ``minimize`` for minimization and ``maximize`` for
            maximization.
        load_if_exists:
            Flag to control the behavior to handle a conflict of study names.
            In the case where a study named ``study_name`` already exists in the ``storage``,
            a :class:`~optuna.exceptions.DuplicatedStudyError` is raised if ``load_if_exists`` is
            set to :obj:`False`.
            Otherwise, the creation of the study is skipped, and the existing one is returned.
        predefined_search_space:
            A search space for relative sampling. If given, you can sample parameters
            by :meth:`~optuna.samplers.BaseSampler.sample_relative` from the first trial.

    Returns:
        A :class:`~optuna.study.Study` object.

    """

    storage = storages.get_storage(storage)
    try:
        study_id = storage.create_new_study(study_name)
    except exceptions.DuplicatedStudyError:
        if load_if_exists:
            assert study_name is not None

            _logger.info(
                "Using an existing study with name '{}' instead of "
                "creating a new one.".format(study_name)
            )
            study_id = storage.get_study_id_from_name(study_name)
        else:
            raise

    study_name = storage.get_study_name_from_id(study_id)
    study = Study(
        study_name=study_name,
        storage=storage,
        sampler=sampler,
        pruner=pruner,
        predefined_search_space=predefined_search_space,
    )

    if direction == "minimize":
        _direction = StudyDirection.MINIMIZE
    elif direction == "maximize":
        _direction = StudyDirection.MAXIMIZE
    else:
        raise ValueError("Please set either 'minimize' or 'maximize' to direction.")

    study._storage.set_study_direction(study_id, _direction)

    return study


def load_study(
    study_name,  # type: str
    storage,  # type: Union[str, storages.BaseStorage]
    sampler=None,  # type: samplers.BaseSampler
    pruner=None,  # type: pruners.BasePruner
):
    # type: (...) -> Study
    """Load the existing :class:`~optuna.study.Study` that has the specified name.

    Args:
        study_name:
            Study's name. Each study has a unique name as an identifier.
        storage:
            Database URL such as ``sqlite:///example.db``. Please see also the documentation of
            :func:`~optuna.study.create_study` for further details.
        sampler:
            A sampler object that implements background algorithm for value suggestion.
            If :obj:`None` is specified, :class:`~optuna.samplers.TPESampler` is used
            as the default. See also :class:`~optuna.samplers`.
        pruner:
            A pruner object that decides early stopping of unpromising trials.
            If :obj:`None` is specified, :class:`~optuna.pruners.MedianPruner` is used
            as the default. See also :class:`~optuna.pruners`.

    """

    return Study(study_name=study_name, storage=storage, sampler=sampler, pruner=pruner)


def delete_study(
    study_name,  # type: str
    storage,  # type: Union[str, storages.BaseStorage]
):
    # type: (...) -> None
    """Delete a :class:`~optuna.study.Study` object.

    Args:
        study_name:
            Study's name.
        storage:
            Database URL such as ``sqlite:///example.db``. Please see also the documentation of
            :func:`~optuna.study.create_study` for further details.

    """

    storage = storages.get_storage(storage)
    study_id = storage.get_study_id_from_name(study_name)
    storage.delete_study(study_id)


def get_all_study_summaries(storage):
    # type: (Union[str, storages.BaseStorage]) -> List[StudySummary]
    """Get all history of studies stored in a specified storage.

    Args:
        storage:
            Database URL such as ``sqlite:///example.db``. Please see also the documentation of
            :func:`~optuna.study.create_study` for further details.

    Returns:
        List of study history summarized as :class:`~optuna.study.StudySummary` objects.

    """

    storage = storages.get_storage(storage)
    return storage.get_all_study_summaries()


def _check_pandas_availability():
    # type: () -> None

    if not _pandas_available:
        raise ImportError(
            "pandas is not available. Please install pandas to use this feature. "
            "pandas can be installed by executing `$ pip install pandas`. "
            "For further information, please refer to the installation guide of pandas. "
            "(The actual import error is as follows: " + str(_pandas_import_error) + ")"
        )<|MERGE_RESOLUTION|>--- conflicted
+++ resolved
@@ -204,11 +204,8 @@
         self.pruner = pruner or pruners.MedianPruner()
 
         self._optimize_lock = threading.Lock()
-<<<<<<< HEAD
         self._predefined_search_space = predefined_search_space
-=======
         self._stop_flag = False
->>>>>>> c569c953
 
     def __getstate__(self):
         # type: () -> Dict[Any, Any]
