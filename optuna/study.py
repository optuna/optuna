import copy
import threading
from typing import Any
from typing import Callable
from typing import Dict
from typing import List
from typing import Optional
<<<<<<< HEAD
=======
from typing import Sequence
from typing import Set
>>>>>>> 3fe54f02
from typing import Tuple
from typing import Type
from typing import Union

from optuna import exceptions
from optuna import logging
from optuna import pruners
from optuna import samplers
from optuna import storages
from optuna import trial as trial_module
from optuna._dataframe import _trials_dataframe
from optuna._dataframe import pd
from optuna._experimental import experimental
<<<<<<< HEAD
from optuna._optimize import _optimize
=======
from optuna._imports import try_import
from optuna._study_direction import _get_study_direction
>>>>>>> 3fe54f02
from optuna._study_direction import StudyDirection
from optuna._study_summary import StudySummary  # NOQA
from optuna.trial import create_trial
from optuna.trial import FrozenTrial
from optuna.trial import TrialState


ObjectiveFuncType = Callable[[trial_module.Trial], float]


_logger = logging.get_logger(__name__)


class BaseStudy(object):
    def __init__(self, study_id: int, storage: storages.BaseStorage) -> None:

        self._study_id = study_id
        self._storage = storage

    @property
    def best_params(self) -> Dict[str, Any]:
        """Return parameters of the best trial in the study.

        Returns:
            A dictionary containing parameters of the best trial.
        """

        return self.best_trial.params

    @property
    def best_value(self) -> float:
        """Return the best objective value in the study.

        Returns:
            A float representing the best objective value.
        """

        best_value = self.best_trial.value
        assert best_value is not None

        return best_value

    @property
    def best_trial(self) -> FrozenTrial:
        """Return the best trial in the study.

        Returns:
            A :class:`~optuna.FrozenTrial` object of the best trial.
        """

        return copy.deepcopy(self._storage.get_best_trial(self._study_id))

    @property
    def direction(self) -> StudyDirection:
        """Return the direction of the study.

        Returns:
            A :class:`~optuna.study.StudyDirection` object.
        """

        return self._storage.get_study_direction(self._study_id)

    @property
    def trials(self) -> List[FrozenTrial]:
        """Return all trials in the study.

        The returned trials are ordered by trial number.

        This is a short form of ``self.get_trials(deepcopy=True)``.

        Returns:
            A list of :class:`~optuna.FrozenTrial` objects.
        """

        return self.get_trials()

    def get_trials(self, deepcopy: bool = True) -> List[FrozenTrial]:
        """Return all trials in the study.

        The returned trials are ordered by trial number.

        For library users, it's recommended to use more handy
        :attr:`~optuna.study.Study.trials` property to get the trials instead.

        Example:
            .. testcode::

                import optuna


                def objective(trial):
                    x = trial.suggest_uniform("x", -1, 1)
                    return x ** 2


                study = optuna.create_study()
                study.optimize(objective, n_trials=3)

                trials = study.get_trials()
                assert len(trials) == 3
        Args:
            deepcopy:
                Flag to control whether to apply ``copy.deepcopy()`` to the trials.
                Note that if you set the flag to :obj:`False`, you shouldn't mutate
                any fields of the returned trial. Otherwise the internal state of
                the study may corrupt and unexpected behavior may happen.

        Returns:
            A list of :class:`~optuna.FrozenTrial` objects.
        """

        self._storage.read_trials_from_remote_storage(self._study_id)
        return self._storage.get_all_trials(self._study_id, deepcopy=deepcopy)


class Study(BaseStudy):
    """A study corresponds to an optimization task, i.e., a set of trials.

    This object provides interfaces to run a new :class:`~optuna.trial.Trial`, access trials'
    history, set/get user-defined attributes of the study itself.

    Note that the direct use of this constructor is not recommended.
    To create and load a study, please refer to the documentation of
    :func:`~optuna.study.create_study` and :func:`~optuna.study.load_study` respectively.

    """

    def __init__(
        self,
        study_name: str,
        storage: Union[str, storages.BaseStorage],
        sampler: Optional["samplers.BaseSampler"] = None,
        pruner: Optional[pruners.BasePruner] = None,
    ) -> None:

        self.study_name = study_name
        storage = storages.get_storage(storage)
        study_id = storage.get_study_id_from_name(study_name)
        super(Study, self).__init__(study_id, storage)

        self.sampler = sampler or samplers.TPESampler()
        self.pruner = pruner or pruners.MedianPruner()

        self._optimize_lock = threading.Lock()
        self._stop_flag = False

    def __getstate__(self) -> Dict[Any, Any]:

        state = self.__dict__.copy()
        del state["_optimize_lock"]
        return state

    def __setstate__(self, state: Dict[Any, Any]) -> None:

        self.__dict__.update(state)
        self._optimize_lock = threading.Lock()

    @property
    def n_objectives(self) -> int:
        """Return the number of objectives.

        Returns:
            Number of objectives.
        """

        direction = self.direction

        if isinstance(direction, Sequence):
            return len(direction)
        return 1

    @property
    def user_attrs(self) -> Dict[str, Any]:
        """Return user attributes.

        .. seealso::

            See :func:`~optuna.study.Study.set_user_attr` for related method.

        Example:

            .. testcode::

                import optuna


                def objective(trial):
                    x = trial.suggest_float("x", 0, 1)
                    y = trial.suggest_float("y", 0, 1)
                    return x ** 2 + y ** 2


                study = optuna.create_study()

                study.set_user_attr("objective function", "quadratic function")
                study.set_user_attr("dimensions", 2)
                study.set_user_attr("contributors", ["Akiba", "Sano"])

                assert study.user_attrs == {
                    "objective function": "quadratic function",
                    "dimensions": 2,
                    "contributors": ["Akiba", "Sano"],
                }

        Returns:
            A dictionary containing all user attributes.
        """

        return copy.deepcopy(self._storage.get_study_user_attrs(self._study_id))

    @property
    def system_attrs(self) -> Dict[str, Any]:
        """Return system attributes.

        Returns:
            A dictionary containing all system attributes.
        """

        return copy.deepcopy(self._storage.get_study_system_attrs(self._study_id))

    def optimize(
        self,
        func: ObjectiveFuncType,
        n_trials: Optional[int] = None,
        timeout: Optional[float] = None,
        n_jobs: int = 1,
        catch: Tuple[Type[Exception], ...] = (),
        callbacks: Optional[List[Callable[["Study", FrozenTrial], None]]] = None,
        gc_after_trial: bool = False,
        show_progress_bar: bool = False,
    ) -> None:
        """Optimize an objective function.

        Optimization is done by choosing a suitable set of hyperparameter values from a given
        range. Uses a sampler which implements the task of value suggestion based on a specified
        distribution. The sampler is specified in :func:`~optuna.study.create_study` and the
        default choice for the sampler is TPE.
        See also :class:`~optuna.samplers.TPESampler` for more details on 'TPE'.

        Example:

            .. testcode::

                import optuna


                def objective(trial):
                    x = trial.suggest_uniform("x", -1, 1)
                    return x ** 2


                study = optuna.create_study()
                study.optimize(objective, n_trials=3)

        Args:
            func:
                A callable that implements objective function.
            n_trials:
                The number of trials. If this argument is set to :obj:`None`, there is no
                limitation on the number of trials. If :obj:`timeout` is also set to :obj:`None`,
                the study continues to create trials until it receives a termination signal such
                as Ctrl+C or SIGTERM.
            timeout:
                Stop study after the given number of second(s). If this argument is set to
                :obj:`None`, the study is executed without time limitation. If :obj:`n_trials` is
                also set to :obj:`None`, the study continues to create trials until it receives a
                termination signal such as Ctrl+C or SIGTERM.
            n_jobs:
                The number of parallel jobs. If this argument is set to :obj:`-1`, the number is
                set to CPU count.
            catch:
                A study continues to run even when a trial raises one of the exceptions specified
                in this argument. Default is an empty tuple, i.e. the study will stop for any
                exception except for :class:`~optuna.exceptions.TrialPruned`.
            callbacks:
                List of callback functions that are invoked at the end of each trial. Each function
                must accept two parameters with the following types in this order:
                :class:`~optuna.study.Study` and :class:`~optuna.FrozenTrial`.
            gc_after_trial:
                Flag to determine whether to automatically run garbage collection after each trial.
                Set to :obj:`True` to run the garbage collection, :obj:`False` otherwise.
                When it runs, it runs a full collection by internally calling :func:`gc.collect`.
                If you see an increase in memory consumption over several trials, try setting this
                flag to :obj:`True`.

                .. seealso::

                    :ref:`out-of-memory-gc-collect`

            show_progress_bar:
                Flag to show progress bars or not. To disable progress bar, set this ``False``.
                Currently, progress bar is experimental feature and disabled
                when ``n_jobs`` :math:`\\ne 1`.

        Raises:
            RuntimeError:
                If nested invocation of this method occurs.
        """
        _optimize(
            study=self,
            func=func,
            n_trials=n_trials,
            timeout=timeout,
            n_jobs=n_jobs,
            catch=catch,
            callbacks=callbacks,
            gc_after_trial=gc_after_trial,
            show_progress_bar=show_progress_bar,
        )

    def set_user_attr(self, key: str, value: Any) -> None:
        """Set a user attribute to the study.

        .. seealso::

            See :attr:`~optuna.study.Study.user_attrs` for related attribute.

        Example:

            .. testcode::

                import optuna


                def objective(trial):
                    x = trial.suggest_float("x", 0, 1)
                    y = trial.suggest_float("y", 0, 1)
                    return x ** 2 + y ** 2


                study = optuna.create_study()

                study.set_user_attr("objective function", "quadratic function")
                study.set_user_attr("dimensions", 2)
                study.set_user_attr("contributors", ["Akiba", "Sano"])

                assert study.user_attrs == {
                    "objective function": "quadratic function",
                    "dimensions": 2,
                    "contributors": ["Akiba", "Sano"],
                }

        Args:
            key: A key string of the attribute.
            value: A value of the attribute. The value should be JSON serializable.

        """

        self._storage.set_study_user_attr(self._study_id, key, value)

    def set_system_attr(self, key: str, value: Any) -> None:
        """Set a system attribute to the study.

        Note that Optuna internally uses this method to save system messages. Please use
        :func:`~optuna.study.Study.set_user_attr` to set users' attributes.

        Args:
            key: A key string of the attribute.
            value: A value of the attribute. The value should be JSON serializable.

        """

        self._storage.set_study_system_attr(self._study_id, key, value)

    def trials_dataframe(
        self,
        attrs: Tuple[str, ...] = (
            "number",
            "value",
            "datetime_start",
            "datetime_complete",
            "duration",
            "params",
            "user_attrs",
            "system_attrs",
            "state",
        ),
        multi_index: bool = False,
    ) -> "pd.DataFrame":
        """Export trials as a pandas DataFrame_.

        The DataFrame_ provides various features to analyze studies. It is also useful to draw a
        histogram of objective values and to export trials as a CSV file.
        If there are no trials, an empty DataFrame_ is returned.

        Example:

            .. testcode::

                import optuna
                import pandas


                def objective(trial):
                    x = trial.suggest_uniform("x", -1, 1)
                    return x ** 2


                study = optuna.create_study()
                study.optimize(objective, n_trials=3)

                # Create a dataframe from the study.
                df = study.trials_dataframe()
                assert isinstance(df, pandas.DataFrame)
                assert df.shape[0] == 3  # n_trials.

        Args:
            attrs:
                Specifies field names of :class:`~optuna.FrozenTrial` to include them to a
                DataFrame of trials.
            multi_index:
                Specifies whether the returned DataFrame_ employs MultiIndex_ or not. Columns that
                are hierarchical by nature such as ``(params, x)`` will be flattened to
                ``params_x`` when set to :obj:`False`.

        Returns:
            A pandas DataFrame_ of trials in the :class:`~optuna.study.Study`.

        .. _DataFrame: http://pandas.pydata.org/pandas-docs/stable/generated/pandas.DataFrame.html
        .. _MultiIndex: https://pandas.pydata.org/pandas-docs/stable/advanced.html
        """
        return _trials_dataframe(self, attrs, multi_index)

    def stop(self) -> None:

        """Exit from the current optimization loop after the running trials finish.

        This method lets the running :meth:`~optuna.study.Study.optimize` method return
        immediately after all trials which the :meth:`~optuna.study.Study.optimize` method
        spawned finishes.
        This method does not affect any behaviors of parallel or successive study processes.

        Example:

            .. testcode::

                import optuna


                def objective(trial):
                    if trial.number == 4:
                        trial.study.stop()
                    x = trial.suggest_uniform("x", 0, 10)
                    return x ** 2


                study = optuna.create_study()
                study.optimize(objective, n_trials=10)
                assert len(study.trials) == 5

        Raises:
            RuntimeError:
                If this method is called outside an objective function or callback.
        """

        if self._optimize_lock.acquire(False):
            self._optimize_lock.release()
            raise RuntimeError(
                "`Study.stop` is supposed to be invoked inside an objective function or a "
                "callback."
            )

        self._stop_flag = True

    @experimental("1.2.0")
    def enqueue_trial(self, params: Dict[str, Any]) -> None:
        """Enqueue a trial with given parameter values.

        You can fix the next sampling parameters which will be evaluated in your
        objective function.

        Example:

            .. testcode::

                import optuna


                def objective(trial):
                    x = trial.suggest_uniform("x", 0, 10)
                    return x ** 2


                study = optuna.create_study()
                study.enqueue_trial({"x": 5})
                study.enqueue_trial({"x": 0})
                study.optimize(objective, n_trials=2)

                assert study.trials[0].params == {"x": 5}
                assert study.trials[1].params == {"x": 0}

        Args:
            params:
                Parameter values to pass your objective function.
        """

        self.add_trial(
            create_trial(state=TrialState.WAITING, system_attrs={"fixed_params": params})
        )

    @experimental("2.0.0")
    def add_trial(self, trial: FrozenTrial) -> None:
        """Add trial to study.

        The trial is validated before being added.

        Example:

            .. testcode::

                import optuna
                from optuna.distributions import UniformDistribution


                def objective(trial):
                    x = trial.suggest_uniform("x", 0, 10)
                    return x ** 2


                study = optuna.create_study()
                assert len(study.trials) == 0

                trial = optuna.trial.create_trial(
                    params={"x": 2.0},
                    distributions={"x": UniformDistribution(0, 10)},
                    value=4.0,
                )

                study.add_trial(trial)
                assert len(study.trials) == 1

                study.optimize(objective, n_trials=3)
                assert len(study.trials) == 4

                other_study = optuna.create_study()

                for trial in study.trials:
                    other_study.add_trial(trial)
                assert len(other_study.trials) == len(study.trials)

                other_study.optimize(objective, n_trials=2)
                assert len(other_study.trials) == len(study.trials) + 2

        .. seealso::

            This method should in general be used to add already evaluated trials
            (``trial.state.is_finished() == True``). To queue trials for evaluation,
            please refer to :func:`~optuna.study.Study.enqueue_trial`.

        .. seealso::

            See :func:`~optuna.trial.create_trial` for how to create trials.

        Args:
            trial: Trial to add.

        Raises:
            :exc:`ValueError`:
                If trial is an invalid state.

        """

        trial._validate()

        self._storage.create_new_trial(self._study_id, template_trial=trial)

    def _pop_waiting_trial_id(self) -> Optional[int]:

        # TODO(c-bata): Reduce database query counts for extracting waiting trials.
        for trial in self._storage.get_all_trials(self._study_id, deepcopy=False):
            if trial.state != TrialState.WAITING:
                continue

            if not self._storage.set_trial_state(trial._trial_id, TrialState.RUNNING):
                continue

            _logger.debug("Trial {} popped from the trial queue.".format(trial.number))
            return trial._trial_id

        return None

    def _ask(self) -> trial_module.Trial:
        # Sync storage once at the beginning of the objective evaluation.
        self._storage.read_trials_from_remote_storage(self._study_id)

        trial_id = self._pop_waiting_trial_id()
        if trial_id is None:
            trial_id = self._storage.create_new_trial(self._study_id)
<<<<<<< HEAD
        return trial_module.Trial(self, trial_id)

    def _tell(self, trial: trial_module.Trial, state: TrialState, value: Optional[float]) -> None:
        if state == TrialState.COMPLETE:
            assert value is not None
        if value is not None:
            self._storage.set_trial_value(trial._trial_id, value)
        self._storage.set_trial_state(trial._trial_id, state)

    def _log_completed_trial(self, trial: trial_module.Trial, value: float) -> None:
        # This method is overwritten by `MultiObjectiveStudy` using `types.MethodType` so one must
        # be careful modifying this method, e.g. making this a free function.
=======
        trial = trial_module.Trial(self, trial_id)
        trial_number = trial.number

        try:
            value = func(trial)
        except exceptions.TrialPruned as e:
            # TODO(hvy): Handle multi-objective cases.
            message = "Trial {} pruned. {}".format(trial_number, str(e))
            _logger.info(message)

            # Register the last intermediate value if present as the value of the trial.
            # TODO(hvy): Whether a pruned trials should have an actual value can be discussed.
            frozen_trial = self._storage.get_trial(trial_id)
            last_step = frozen_trial.last_step
            if last_step is not None:
                self._storage.set_trial_value(
                    trial_id, frozen_trial.intermediate_values[last_step]
                )
            self._storage.set_trial_state(trial_id, TrialState.PRUNED)
            return trial
        except Exception as e:
            message = "Trial {} failed because of the following error: {}".format(
                trial_number, repr(e)
            )
            _logger.warning(message, exc_info=True)
            self._storage.set_trial_system_attr(trial_id, "fail_reason", message)
            self._storage.set_trial_state(trial_id, TrialState.FAIL)

            if isinstance(e, catch):
                return trial
            raise
        finally:
            # The following line mitigates memory problems that can be occurred in some
            # environments (e.g., services that use computing containers such as CircleCI).
            # Please refer to the following PR for further details:
            # https://github.com/optuna/optuna/pull/325.
            if gc_after_trial:
                gc.collect()

        value, failure_message = self._check_value(value, trial)

        if failure_message is None:
            assert value is not None
            self._storage.set_trial_value(trial_id, value)
            self._storage.set_trial_state(trial_id, TrialState.COMPLETE)
            self._log_completed_trial(trial, value)
        else:
            self._storage.set_trial_system_attr(trial_id, "fail_reason", failure_message)
            self._storage.set_trial_state(trial_id, TrialState.FAIL)
            _logger.warning(failure_message)

        return trial

    def _check_value(
        self, orginal_value: Union[float, Sequence[float]], trial: trial_module.Trial
    ) -> Tuple[Union[float, Sequence[float]], Optional[str]]:
        value = None
        failure_message = None

        if self.n_objectives > 1:
            if self.n_objectives != len(orginal_value):
                failure_message = (
                    "Trial {} failed, because the number of the values {} is did not match the "
                    "number of the objectives {}.".format(
                        trial_number, len(orginal_value), self.n_objectives
                    )
                )
            else:
                value = []
                for v in orginal_value:
                    v, failure_message = self._check_single_value(v, trial)
                    if failure_message is not None:
                        # `value` is assumed to be ignored on failure so we can set it to any
                        # value.
                        value = None
                        continue
                    else:
                        value.append(v)
        else:
            value, failure_message = self._check_single_value(orginal_value, trial)

        return value, failure_message

    def _check_single_value(
        self, orginal_value: float, trial: trial_module.Trial
    ) -> Tuple[float, Optional[str]]:
        value = None
        failure_message = None

        try:
            value = float(orginal_value)
        except (
            ValueError,
            TypeError,
        ):
            failure_message = (
                "Trial {} failed, because the returned value from the "
                "objective function cannot be cast to float. Returned value is: "
                "{}".format(trial.number, repr(orginal_value))
            )

        if value is not None and math.isnan(value):
            failure_message = (
                "Trial {} failed, because the objective function returned {}.".format(
                    trial.number, orginal_value
                )
            )

        return value, failure_message

    def _log_completed_trial(
        self, trial: trial_module.Trial, value: Union[float, Sequence[float]]
    ) -> None:
>>>>>>> 3fe54f02

        if not _logger.isEnabledFor(logging.INFO):
            return

<<<<<<< HEAD
        _logger.info(
            "Trial {} finished with value: {} and parameters: {}. "
            "Best is trial {} with value: {}.".format(
                trial.number, value, trial.params, self.best_trial.number, self.best_value
=======
        if isinstance(value, float):
            _logger.info(
                "Trial {} finished with value: {} and parameters: {}. "
                "Best is trial {} with value: {}.".format(
                    trial.number, value, trial.params, self.best_trial.number, self.best_value
                )
            )
        else:
            _logger.info(
                "Trial {} finished with value: {} and parameters: {}. ".format(
                    trial.number, value, trial.params
                )
>>>>>>> 3fe54f02
            )


def create_study(
    storage: Optional[Union[str, storages.BaseStorage]] = None,
    sampler: Optional["samplers.BaseSampler"] = None,
    pruner: Optional[pruners.BasePruner] = None,
    study_name: Optional[str] = None,
    direction: Union[str, Sequence[str]] = "minimize",
    load_if_exists: bool = False,
) -> Study:
    """Create a new :class:`~optuna.study.Study`.

    Example:

        .. testcode::

            import optuna


            def objective(trial):
                x = trial.suggest_uniform("x", 0, 10)
                return x ** 2


            study = optuna.create_study()
            study.optimize(objective, n_trials=3)

    Args:
        storage:
            Database URL. If this argument is set to None, in-memory storage is used, and the
            :class:`~optuna.study.Study` will not be persistent.

            .. note::
                When a database URL is passed, Optuna internally uses `SQLAlchemy`_ to handle
                the database. Please refer to `SQLAlchemy's document`_ for further details.
                If you want to specify non-default options to `SQLAlchemy Engine`_, you can
                instantiate :class:`~optuna.storages.RDBStorage` with your desired options and
                pass it to the ``storage`` argument instead of a URL.

             .. _SQLAlchemy: https://www.sqlalchemy.org/
             .. _SQLAlchemy's document:
                 https://docs.sqlalchemy.org/en/latest/core/engines.html#database-urls
             .. _SQLAlchemy Engine: https://docs.sqlalchemy.org/en/latest/core/engines.html

        sampler:
            A sampler object that implements background algorithm for value suggestion.
            If :obj:`None` is specified, :class:`~optuna.samplers.TPESampler` is used
            as the default. See also :class:`~optuna.samplers`.
        pruner:
            A pruner object that decides early stopping of unpromising trials. If :obj:`None`
            is specified, :class:`~optuna.pruners.MedianPruner` is used as the default. See
            also :class:`~optuna.pruners`.
        study_name:
            Study's name. If this argument is set to None, a unique name is generated
            automatically.
        direction:
            Direction of optimization. Set ``minimize`` for minimization and ``maximize`` for
            maximization.
        load_if_exists:
            Flag to control the behavior to handle a conflict of study names.
            In the case where a study named ``study_name`` already exists in the ``storage``,
            a :class:`~optuna.exceptions.DuplicatedStudyError` is raised if ``load_if_exists`` is
            set to :obj:`False`.
            Otherwise, the creation of the study is skipped, and the existing one is returned.

    Returns:
        A :class:`~optuna.study.Study` object.

    See also:
        :func:`optuna.create_study` is an alias of :func:`optuna.study.create_study`.

    """

    storage = storages.get_storage(storage)
    try:
        study_id = storage.create_new_study(study_name)
    except exceptions.DuplicatedStudyError:
        if load_if_exists:
            assert study_name is not None

            _logger.info(
                "Using an existing study with name '{}' instead of "
                "creating a new one.".format(study_name)
            )
            study_id = storage.get_study_id_from_name(study_name)
        else:
            raise

    study_name = storage.get_study_name_from_id(study_id)
    study = Study(study_name=study_name, storage=storage, sampler=sampler, pruner=pruner)

    if isinstance(direction, str):
        direction = _get_study_direction(direction)
    else:
        direction = [_get_study_direction(d) for d in direction]

    study._storage.set_study_direction(study_id, direction)

    return study


def load_study(
    study_name: str,
    storage: Union[str, storages.BaseStorage],
    sampler: Optional["samplers.BaseSampler"] = None,
    pruner: Optional[pruners.BasePruner] = None,
) -> Study:
    """Load the existing :class:`~optuna.study.Study` that has the specified name.

    Example:

        .. testsetup::

            import os

            if os.path.exists("example.db"):
                raise RuntimeError("'example.db' already exists. Please remove it.")

        .. testcode::

            import optuna


            def objective(trial):
                x = trial.suggest_float("x", 0, 10)
                return x ** 2


            study = optuna.create_study(storage="sqlite:///example.db", study_name="my_study")
            study.optimize(objective, n_trials=3)

            loaded_study = optuna.load_study(study_name="my_study", storage="sqlite:///example.db")
            assert len(loaded_study.trials) == len(study.trials)

        .. testcleanup::

            os.remove("example.db")

    Args:
        study_name:
            Study's name. Each study has a unique name as an identifier.
        storage:
            Database URL such as ``sqlite:///example.db``. Please see also the documentation of
            :func:`~optuna.study.create_study` for further details.
        sampler:
            A sampler object that implements background algorithm for value suggestion.
            If :obj:`None` is specified, :class:`~optuna.samplers.TPESampler` is used
            as the default. See also :class:`~optuna.samplers`.
        pruner:
            A pruner object that decides early stopping of unpromising trials.
            If :obj:`None` is specified, :class:`~optuna.pruners.MedianPruner` is used
            as the default. See also :class:`~optuna.pruners`.

    See also:
        :func:`optuna.load_study` is an alias of :func:`optuna.study.load_study`.

    """

    return Study(study_name=study_name, storage=storage, sampler=sampler, pruner=pruner)


def delete_study(
    study_name: str,
    storage: Union[str, storages.BaseStorage],
) -> None:
    """Delete a :class:`~optuna.study.Study` object.

    Example:

        .. testsetup::

            import os

            if os.path.exists("example.db"):
                raise RuntimeError("'example.db' already exists. Please remove it.")

        .. testcode::

            import optuna


            def objective(trial):
                x = trial.suggest_float("x", -10, 10)
                return (x - 2) ** 2


            study = optuna.create_study(study_name="example-study", storage="sqlite:///example.db")
            study.optimize(objective, n_trials=3)

            optuna.delete_study(study_name="example-study", storage="sqlite:///example.db")

        .. testcleanup::

            os.remove("example.db")

    Args:
        study_name:
            Study's name.
        storage:
            Database URL such as ``sqlite:///example.db``. Please see also the documentation of
            :func:`~optuna.study.create_study` for further details.

    See also:
        :func:`optuna.delete_study` is an alias of :func:`optuna.study.delete_study`.

    """

    storage = storages.get_storage(storage)
    study_id = storage.get_study_id_from_name(study_name)
    storage.delete_study(study_id)


def get_all_study_summaries(storage: Union[str, storages.BaseStorage]) -> List[StudySummary]:
    """Get all history of studies stored in a specified storage.

    Example:

        .. testsetup::

            import os

            if os.path.exists("example.db"):
                raise RuntimeError("'example.db' already exists. Please remove it.")

        .. testcode::

            import optuna


            def objective(trial):
                x = trial.suggest_float("x", -10, 10)
                return (x - 2) ** 2


            study = optuna.create_study(study_name="example-study", storage="sqlite:///example.db")
            study.optimize(objective, n_trials=3)

            study_summaries = optuna.study.get_all_study_summaries(storage="sqlite:///example.db")
            assert len(study_summaries) == 1

            study_summary = study_summaries[0]
            assert study_summary.study_name == "example-study"

        .. testcleanup::

            os.remove("example.db")

    Args:
        storage:
            Database URL such as ``sqlite:///example.db``. Please see also the documentation of
            :func:`~optuna.study.create_study` for further details.

    Returns:
        List of study history summarized as :class:`~optuna.study.StudySummary` objects.

    See also:
        :func:`optuna.get_all_study_summaries` is an alias of
        :func:`optuna.study.get_all_study_summaries`.

    """

    storage = storages.get_storage(storage)
    return storage.get_all_study_summaries()<|MERGE_RESOLUTION|>--- conflicted
+++ resolved
@@ -1,15 +1,12 @@
 import copy
+import math
 import threading
 from typing import Any
 from typing import Callable
 from typing import Dict
 from typing import List
 from typing import Optional
-<<<<<<< HEAD
-=======
 from typing import Sequence
-from typing import Set
->>>>>>> 3fe54f02
 from typing import Tuple
 from typing import Type
 from typing import Union
@@ -23,12 +20,8 @@
 from optuna._dataframe import _trials_dataframe
 from optuna._dataframe import pd
 from optuna._experimental import experimental
-<<<<<<< HEAD
 from optuna._optimize import _optimize
-=======
-from optuna._imports import try_import
 from optuna._study_direction import _get_study_direction
->>>>>>> 3fe54f02
 from optuna._study_direction import StudyDirection
 from optuna._study_summary import StudySummary  # NOQA
 from optuna.trial import create_trial
@@ -617,7 +610,6 @@
         trial_id = self._pop_waiting_trial_id()
         if trial_id is None:
             trial_id = self._storage.create_new_trial(self._study_id)
-<<<<<<< HEAD
         return trial_module.Trial(self, trial_id)
 
     def _tell(self, trial: trial_module.Trial, state: TrialState, value: Optional[float]) -> None:
@@ -627,69 +619,13 @@
             self._storage.set_trial_value(trial._trial_id, value)
         self._storage.set_trial_state(trial._trial_id, state)
 
-    def _log_completed_trial(self, trial: trial_module.Trial, value: float) -> None:
-        # This method is overwritten by `MultiObjectiveStudy` using `types.MethodType` so one must
-        # be careful modifying this method, e.g. making this a free function.
-=======
-        trial = trial_module.Trial(self, trial_id)
-        trial_number = trial.number
-
-        try:
-            value = func(trial)
-        except exceptions.TrialPruned as e:
-            # TODO(hvy): Handle multi-objective cases.
-            message = "Trial {} pruned. {}".format(trial_number, str(e))
-            _logger.info(message)
-
-            # Register the last intermediate value if present as the value of the trial.
-            # TODO(hvy): Whether a pruned trials should have an actual value can be discussed.
-            frozen_trial = self._storage.get_trial(trial_id)
-            last_step = frozen_trial.last_step
-            if last_step is not None:
-                self._storage.set_trial_value(
-                    trial_id, frozen_trial.intermediate_values[last_step]
-                )
-            self._storage.set_trial_state(trial_id, TrialState.PRUNED)
-            return trial
-        except Exception as e:
-            message = "Trial {} failed because of the following error: {}".format(
-                trial_number, repr(e)
-            )
-            _logger.warning(message, exc_info=True)
-            self._storage.set_trial_system_attr(trial_id, "fail_reason", message)
-            self._storage.set_trial_state(trial_id, TrialState.FAIL)
-
-            if isinstance(e, catch):
-                return trial
-            raise
-        finally:
-            # The following line mitigates memory problems that can be occurred in some
-            # environments (e.g., services that use computing containers such as CircleCI).
-            # Please refer to the following PR for further details:
-            # https://github.com/optuna/optuna/pull/325.
-            if gc_after_trial:
-                gc.collect()
-
-        value, failure_message = self._check_value(value, trial)
-
-        if failure_message is None:
-            assert value is not None
-            self._storage.set_trial_value(trial_id, value)
-            self._storage.set_trial_state(trial_id, TrialState.COMPLETE)
-            self._log_completed_trial(trial, value)
-        else:
-            self._storage.set_trial_system_attr(trial_id, "fail_reason", failure_message)
-            self._storage.set_trial_state(trial_id, TrialState.FAIL)
-            _logger.warning(failure_message)
-
-        return trial
-
     def _check_value(
         self, orginal_value: Union[float, Sequence[float]], trial: trial_module.Trial
     ) -> Tuple[Union[float, Sequence[float]], Optional[str]]:
         value = None
         failure_message = None
 
+        trial_number = trial.number
         if self.n_objectives > 1:
             if self.n_objectives != len(orginal_value):
                 failure_message = (
@@ -744,17 +680,10 @@
     def _log_completed_trial(
         self, trial: trial_module.Trial, value: Union[float, Sequence[float]]
     ) -> None:
->>>>>>> 3fe54f02
 
         if not _logger.isEnabledFor(logging.INFO):
             return
 
-<<<<<<< HEAD
-        _logger.info(
-            "Trial {} finished with value: {} and parameters: {}. "
-            "Best is trial {} with value: {}.".format(
-                trial.number, value, trial.params, self.best_trial.number, self.best_value
-=======
         if isinstance(value, float):
             _logger.info(
                 "Trial {} finished with value: {} and parameters: {}. "
@@ -767,7 +696,6 @@
                 "Trial {} finished with value: {} and parameters: {}. ".format(
                     trial.number, value, trial.params
                 )
->>>>>>> 3fe54f02
             )
 
 
