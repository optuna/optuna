--- conflicted
+++ resolved
@@ -18,13 +18,8 @@
 CategoricalChoiceType = Union[None, bool, int, float, str]
 
 
-<<<<<<< HEAD
-@deprecated("2.4.0", "4.0.0")
-class MultiObjectiveTrial:
-=======
 @deprecated_class("2.4.0", "4.0.0")
 class MultiObjectiveTrial(object):
->>>>>>> 83c8022b
     """A trial is a process of evaluating an objective function.
 
     This object is passed to an objective function and provides interfaces to get parameter
@@ -241,13 +236,8 @@
     # integrations for multi-objective optimization.
 
 
-<<<<<<< HEAD
-@deprecated("2.4.0", "4.0.0")
-class FrozenMultiObjectiveTrial:
-=======
 @deprecated_class("2.4.0", "4.0.0")
 class FrozenMultiObjectiveTrial(object):
->>>>>>> 83c8022b
     """Status and results of a :class:`~optuna.multi_objective.trial.MultiObjectiveTrial`.
 
     Attributes:
